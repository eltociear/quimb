"""Classes and algorithms related to 2D tensor networks.
"""
import re
import random
import functools
from operator import add
from numbers import Integral
from itertools import product, cycle, starmap, combinations, count, chain
from collections import defaultdict

from autoray import do, infer_backend, get_dtype_name
import opt_einsum as oe

from ..gen.operators import swap
from ..gen.rand import randn, seed_rand
from ..utils import print_multi_line, check_opt, pairwise, ensure_dict
from . import array_ops as ops
from .tensor_core import (
    Tensor,
    bonds,
    rand_uuid,
    oset,
    tags_to_oset,
    TensorNetwork,
    tensor_contract,
    oset_union,
    bonds_size,
)
from .tensor_1d import maybe_factor_gate_into_tensor, rand_padder
from . import decomp


def manhattan_distance(coo_a, coo_b):
    return sum(abs(coo_a[i] - coo_b[i]) for i in range(2))


def nearest_neighbors(coo):
    i, j = coo
    return ((i - 1, j), (i, j - 1), (i, j + 1), (i + 1, j))


def gen_2d_bonds(Lx, Ly, steppers, coo_filter=None):
    """Convenience function for tiling pairs of bond coordinates on a 2D
    lattice given a function like ``lambda i, j: (i + 1, j + 1)``.

    Parameters
    ----------
    Lx : int
        The number of rows.
    Ly : int
        The number of columns.
    steppers : callable or sequence of callable
        Function(s) that take args ``(i, j)`` and generate another coordinate,
        thus defining a bond.
    coo_filter : callable
        Function that takes args ``(i, j)`` and only returns ``True`` if this
        is to be a valid starting coordinate.

    Yields
    ------
    bond : tuple[tuple[int, int], tuple[int, int]]
        A pair of coordinates.

    Examples
    --------

    Generate nearest neighbor bonds:

        >>> for bond in gen_2d_bonds(2, 2, [lambda i, j: (i, j + 1),
        >>>                                 lambda i, j: (i + 1, j)]):
        >>>     print(bond)
        ((0, 0), (0, 1))
        ((0, 0), (1, 0))
        ((0, 1), (1, 1))
        ((1, 0), (1, 1))

    Generate next nearest neighbor digonal bonds:

        >>> for bond in gen_2d_bonds(2, 2, [lambda i, j: (i + 1, j + 1),
        >>>                                 lambda i, j: (i + 1, j - 1)]):
        >>>     print(bond)
        ((0, 0), (1, 1))
        ((0, 1), (1, 0))

    """

    if callable(steppers):
        steppers = (steppers,)

    for i, j in product(range(Lx), range(Ly)):
        if (coo_filter is None) or coo_filter(i, j):
            for stepper in steppers:
                i2, j2 = stepper(i, j)
                if (0 <= i2 < Lx) and (0 <= j2 < Ly):
                    yield (i, j), (i2, j2)


class Rotator2D:
    """Object for rotating coordinates and various contraction functions so
    that the core algorithms only have to written once, but nor does the actual
    TN have to be modified.
    """

    def __init__(self, tn, xrange, yrange, from_which):
        check_opt('from_which', from_which, {'bottom', 'top', 'left', 'right'})

        if xrange is None:
            xrange = (0, tn.Lx - 1)
        if yrange is None:
            yrange = (0, tn.Ly - 1)

        self.tn = tn
        self.xrange = xrange
        self.yrange = yrange
        self.from_which = from_which

        if self.from_which in {'bottom', 'top'}:
            # -> no rotation needed
            self.imin, self.imax = sorted(xrange)
            self.jmin, self.jmax = sorted(yrange)
            self.row_tag = tn.row_tag
            self.col_tag = tn.col_tag
            self.site_tag = tn.site_tag
        else:  # {'left', 'right'}
            # -> rotate 90deg
            self.imin, self.imax = sorted(yrange)
            self.jmin, self.jmax = sorted(xrange)
            self.col_tag = tn.row_tag
            self.row_tag = tn.col_tag
            self.site_tag = lambda i, j: tn.site_tag(j, i)

        if self.from_which in {'bottom', 'left'}:
            # -> sweeps are increasing
            self.vertical_sweep = range(self.imin, self.imax + 1, +1)
            self.istep = +1
        else:  # {'top', 'right'}
            # -> sweeps are decreasing
            self.vertical_sweep = range(self.imax, self.imin - 1, -1)
            self.istep = -1

    def get_sweep_directions(self, compress_sweep=None):
        """Get the default compress and canonize sweep directions.
        """
        if compress_sweep is None:
            compress_sweep = {
                'right': 'down',
                'left': 'up',
                'top': 'right',
                'bottom': 'left',
            }[self.from_which]
        canonize_sweep = {
            'up': 'down',
            'down': 'up',
            'left': 'right',
            'right': 'left',
        }[compress_sweep]
        return compress_sweep, canonize_sweep

    def get_sweep_fns(self, compress_sweep):
        """Get functions that compress or canonize a single rotated, 'row'.
        """
        comp_sweep, canz_sweep = self.get_sweep_directions(compress_sweep)

        if self.from_which in {'bottom', 'top'}:
            canonize_fn = functools.partial(
                self.tn.canonize_row,
                sweep=canz_sweep, yrange=self.yrange)
            compress_fn = functools.partial(
                self.tn.compress_row,
                sweep=comp_sweep, yrange=self.yrange)
        else:  # {'left', 'right'}
            canonize_fn = functools.partial(
                self.tn.canonize_column,
                sweep=canz_sweep, xrange=self.xrange)
            compress_fn = functools.partial(
                self.tn.compress_column,
                sweep=comp_sweep, xrange=self.xrange)

        return compress_fn, canonize_fn

    def get_contract_boundary_fn(self):
        """Get the function that contracts the boundary in by a single step.
        """
        if self.from_which in {'bottom', 'top'}:

            def fn(i, inext, **kwargs):
                return self.tn.contract_boundary_from_(
                    xrange=(i, inext), yrange=self.yrange,
                    from_which=self.from_which, **kwargs)

        else:  # {'left', 'right'}

            def fn(i, inext, **kwargs):
                return self.tn.contract_boundary_from_(
                    yrange=(i, inext), xrange=self.xrange,
                    from_which=self.from_which, **kwargs)

        return fn

    def get_opposite_env_fn(self):
        """Get the function and location label for contracting boundaries in
        the opposite direction to main sweep.
        """
        return {
            'bottom': (functools.partial(self.tn.compute_top_environments,
                                         yrange=self.yrange), 'top'),
            'top': (functools.partial(self.tn.compute_bottom_environments,
                                      yrange=self.yrange), 'bottom'),
            'left': (functools.partial(self.tn.compute_right_environments,
                                       xrange=self.xrange), 'right'),
            'right': (functools.partial(self.tn.compute_left_environments,
                                        xrange=self.xrange), 'left'),
        }[self.from_which]


class TensorNetwork2D(TensorNetwork):
    r"""Mixin class for tensor networks with a square lattice two-dimensional
    structure, indexed by ``[{row},{column}]`` so that::

                     'COL{j}'
                        v

        i=Lx-1 ●──●──●──●──●──●──   ──●
               |  |  |  |  |  |       |
                     ...
               |  |  |  |  |  | 'I{i},{j}' = 'I3,5' e.g.
        i=3    ●──●──●──●──●──●──
               |  |  |  |  |  |       |
        i=2    ●──●──●──●──●──●──   ──●    <== 'ROW{i}'
               |  |  |  |  |  |  ...  |
        i=1    ●──●──●──●──●──●──   ──●
               |  |  |  |  |  |       |
        i=0    ●──●──●──●──●──●──   ──●

             j=0, 1, 2, 3, 4, 5    j=Ly-1

    This implies the following conventions:

        * the 'up' bond is coordinates ``(i, j), (i + 1, j)``
        * the 'down' bond is coordinates ``(i, j), (i - 1, j)``
        * the 'right' bond is coordinates ``(i, j), (i, j + 1)``
        * the 'left' bond is coordinates ``(i, j), (i, j - 1)``

    """

    _EXTRA_PROPS = (
        '_site_tag_id',
        '_row_tag_id',
        '_col_tag_id',
        '_Lx',
        '_Ly',
    )

    def _compatible_2d(self, other):
        """Check whether ``self`` and ``other`` are compatible 2D tensor
        networks such that they can remain a 2D tensor network when combined.
        """
        return (
            isinstance(other, TensorNetwork2D) and
            all(getattr(self, e) == getattr(other, e)
                for e in TensorNetwork2D._EXTRA_PROPS)
        )

    def __and__(self, other):
        new = super().__and__(other)
        if self._compatible_2d(other):
            new.view_as_(TensorNetwork2D, like=self)
        return new

    def __or__(self, other):
        new = super().__or__(other)
        if self._compatible_2d(other):
            new.view_as_(TensorNetwork2D, like=self)
        return new

    @property
    def Lx(self):
        """The number of rows.
        """
        return self._Lx

    @property
    def Ly(self):
        """The number of columns.
        """
        return self._Ly

    @property
    def nsites(self):
        """The total number of sites.
        """
        return self._Lx * self._Ly

    @property
    def site_tag_id(self):
        """The string specifier for tagging each site of this 2D TN.
        """
        return self._site_tag_id

    def site_tag(self, i, j):
        """The name of the tag specifiying the tensor at site ``(i, j)``.
        """
        if not isinstance(i, str):
            i = i % self.Lx
        if not isinstance(j, str):
            j = j % self.Ly
        return self.site_tag_id.format(i, j)

    @property
    def row_tag_id(self):
        """The string specifier for tagging each row of this 2D TN.
        """
        return self._row_tag_id

    def row_tag(self, i):
        if not isinstance(i, str):
            i = i % self.Lx
        return self.row_tag_id.format(i)

    @property
    def row_tags(self):
        """A tuple of all of the ``Lx`` different row tags.
        """
        return tuple(map(self.row_tag, range(self.Lx)))

    @property
    def col_tag_id(self):
        """The string specifier for tagging each column of this 2D TN.
        """
        return self._col_tag_id

    def col_tag(self, j):
        if not isinstance(j, str):
            j = j % self.Ly
        return self.col_tag_id.format(j)

    @property
    def col_tags(self):
        """A tuple of all of the ``Ly`` different column tags.
        """
        return tuple(map(self.col_tag, range(self.Ly)))

    @property
    def site_tags(self):
        """All of the ``Lx * Ly`` site tags.
        """
        return tuple(starmap(self.site_tag, self.gen_site_coos()))

    def maybe_convert_coo(self, x):
        """Check if ``x`` is a tuple of two ints and convert to the
        corresponding site tag if so.
        """
        if not isinstance(x, str):
            try:
                i, j = map(int, x)
                return self.site_tag(i, j)
            except (ValueError, TypeError):
                pass
        return x

    def _get_tids_from_tags(self, tags, which='all'):
        """This is the function that lets coordinates such as ``(i, j)`` be
        used for many 'tag' based functions.
        """
        tags = self.maybe_convert_coo(tags)
        return super()._get_tids_from_tags(tags, which=which)

    def gen_site_coos(self):
        """Generate coordinates for all the sites in this 2D TN.
        """
        return product(range(self.Lx), range(self.Ly))

    def gen_bond_coos(self):
        """Generate pairs of coordinates for all the bonds in this 2D TN.
        """
        return gen_2d_bonds(self.Lx, self.Ly, steppers=[
            lambda i, j: (i, j + 1),
            lambda i, j: (i + 1, j)
        ])

    def gen_horizontal_bond_coos(self):
        """Generate all coordinate pairs like ``(i, j), (i, j + 1)``.
        """
        return gen_2d_bonds(self.Lx, self.Ly, steppers=[
            lambda i, j: (i, j + 1),
        ])

    def gen_horizontal_even_bond_coos(self):
        """Generate all coordinate pairs like ``(i, j), (i, j + 1)`` where
        ``j`` is even, which thus don't overlap at all.
        """
        return gen_2d_bonds(self.Lx, self.Ly, steppers=[
            lambda i, j: (i, j + 1),
        ], coo_filter=lambda i, j: j % 2 == 0)

    def gen_horizontal_odd_bond_coos(self):
        """Generate all coordinate pairs like ``(i, j), (i, j + 1)`` where
        ``j`` is odd, which thus don't overlap at all.
        """
        return gen_2d_bonds(self.Lx, self.Ly, steppers=[
            lambda i, j: (i, j + 1),
        ], coo_filter=lambda i, j: j % 2 == 1)

    def gen_vertical_bond_coos(self):
        """Generate all coordinate pairs like ``(i, j), (i + 1, j)``.
        """
        return gen_2d_bonds(self.Lx, self.Ly, steppers=[
            lambda i, j: (i + 1, j),
        ])

    def gen_vertical_even_bond_coos(self):
        """Generate all coordinate pairs like ``(i, j), (i + 1, j)`` where
        ``i`` is even, which thus don't overlap at all.
        """
        return gen_2d_bonds(self.Lx, self.Ly, steppers=[
            lambda i, j: (i + 1, j),
        ], coo_filter=lambda i, j: i % 2 == 0)

    def gen_vertical_odd_bond_coos(self):
        """Generate all coordinate pairs like ``(i, j), (i + 1, j)`` where
        ``i`` is odd, which thus don't overlap at all.
        """
        return gen_2d_bonds(self.Lx, self.Ly, steppers=[
            lambda i, j: (i + 1, j),
        ], coo_filter=lambda i, j: i % 2 == 1)

    def gen_diagonal_left_bond_coos(self):
        """Generate all coordinate pairs like ``(i, j), (i + 1, j - 1)``.
        """
        return gen_2d_bonds(self.Lx, self.Ly, steppers=[
            lambda i, j: (i + 1, j - 1),
        ])

    def gen_diagonal_left_even_bond_coos(self):
        """Generate all coordinate pairs like ``(i, j), (i + 1, j - 1)`` where
        ``j`` is even, which thus don't overlap at all.
        """
        return gen_2d_bonds(self.Lx, self.Ly, steppers=[
            lambda i, j: (i + 1, j - 1),
        ], coo_filter=lambda i, j: j % 2 == 0)

    def gen_diagonal_left_odd_bond_coos(self):
        """Generate all coordinate pairs like ``(i, j), (i + 1, j - 1)`` where
        ``j`` is odd, which thus don't overlap at all.
        """
        return gen_2d_bonds(self.Lx, self.Ly, steppers=[
            lambda i, j: (i + 1, j - 1),
        ], coo_filter=lambda i, j: j % 2 == 1)

    def gen_diagonal_right_bond_coos(self):
        """Generate all coordinate pairs like ``(i, j), (i + 1, j + 1)``.
        """
        return gen_2d_bonds(self.Lx, self.Ly, steppers=[
            lambda i, j: (i + 1, j + 1),
        ])

    def gen_diagonal_right_even_bond_coos(self):
        """Generate all coordinate pairs like ``(i, j), (i + 1, j + 1)`` where
        ``i`` is even, which thus don't overlap at all.
        """
        return gen_2d_bonds(self.Lx, self.Ly, steppers=[
            lambda i, j: (i + 1, j + 1),
        ], coo_filter=lambda i, j: i % 2 == 0)

    def gen_diagonal_right_odd_bond_coos(self):
        """Generate all coordinate pairs like ``(i, j), (i + 1, j + 1)`` where
        ``i`` is odd, which thus don't overlap at all.
        """
        return gen_2d_bonds(self.Lx, self.Ly, steppers=[
            lambda i, j: (i + 1, j + 1),
        ], coo_filter=lambda i, j: i % 2 == 1)

    def gen_diagonal_bond_coos(self):
        """Generate all next nearest neighbor diagonal coordinate pairs.
        """
        return gen_2d_bonds(self.Lx, self.Ly, steppers=[
            lambda i, j: (i + 1, j - 1),
            lambda i, j: (i + 1, j + 1),
        ])

    def valid_coo(self, ij):
        """Test whether ``ij`` is in grid for this 2D TN.
        """
        i, j = ij
        return (0 <= i < self.Lx) and (0 <= j < self.Ly)

    def __getitem__(self, key):
        """Key based tensor selection, checking for integer based shortcut.
        """
        return super().__getitem__(self.maybe_convert_coo(key))

    def show(self):
        """Print a unicode schematic of this 2D TN and its bond dimensions.
        """
        show_2d(self)

    def __repr__(self):
        """Insert number of rows and columns into standard print.
        """
        s = super().__repr__()
        extra = f', Lx={self.Lx}, Ly={self.Ly}, max_bond={self.max_bond()}'
        s = f'{s[:-2]}{extra}{s[-2:]}'
        return s

    def __str__(self):
        """Insert number of rows and columns into standard print.
        """
        s = super().__str__()
        extra = f', Lx={self.Lx}, Ly={self.Ly}, max_bond={self.max_bond()}'
        s = f'{s[:-1]}{extra}{s[-1:]}'
        return s

    def flatten(self, fuse_multibonds=True, inplace=False):
        """Contract all tensors corresponding to each site into one.
        """
        tn = self if inplace else self.copy()

        for i, j in self.gen_site_coos():
            tn ^= (i, j)

        if fuse_multibonds:
            tn.fuse_multibonds_()

        return tn.view_as_(TensorNetwork2DFlat, like=self)

    flatten_ = functools.partialmethod(flatten, inplace=True)

    def canonize_row(self, i, sweep, yrange=None, **canonize_opts):
        r"""Canonize all or part of a row.

        If ``sweep == 'right'`` then::

             |  |  |  |  |  |  |         |  |  |  |  |  |  |
            ─●──●──●──●──●──●──●─       ─●──●──●──●──●──●──●─
             |  |  |  |  |  |  |         |  |  |  |  |  |  |
            ─●──●──●──●──●──●──●─  ==>  ─●──>──>──>──>──o──●─ row=i
             |  |  |  |  |  |  |         |  |  |  |  |  |  |
            ─●──●──●──●──●──●──●─       ─●──●──●──●──●──●──●─
             |  |  |  |  |  |  |         |  |  |  |  |  |  |
                .           .               .           .
                jstart      jstop           jstart      jstop

        If ``sweep == 'left'`` then::

             |  |  |  |  |  |  |         |  |  |  |  |  |  |
            ─●──●──●──●──●──●──●─       ─●──●──●──●──●──●──●─
             |  |  |  |  |  |  |         |  |  |  |  |  |  |
            ─●──●──●──●──●──●──●─  ==>  ─●──o──<──<──<──<──●─ row=i
             |  |  |  |  |  |  |         |  |  |  |  |  |  |
            ─●──●──●──●──●──●──●─       ─●──●──●──●──●──●──●─
             |  |  |  |  |  |  |         |  |  |  |  |  |  |
                .           .               .           .
                jstop       jstart          jstop       jstart

        Does not yield an orthogonal form in the same way as in 1D.

        Parameters
        ----------
        i : int
            Which row to canonize.
        sweep : {'right', 'left'}
            Which direction to sweep in.
        jstart : int or None
            Starting column, defaults to whole row.
        jstop : int or None
            Stopping column, defaults to whole row.
        canonize_opts
            Supplied to ``canonize_between``.
        """
        check_opt('sweep', sweep, ('right', 'left'))

        if yrange is None:
            yrange = (0, self.Ly - 1)

        if sweep == 'right':
            for j in range(min(yrange), max(yrange), +1):
                self.canonize_between((i, j), (i, j + 1), **canonize_opts)

        else:
            for j in range(max(yrange), min(yrange), -1):
                self.canonize_between((i, j), (i, j - 1), **canonize_opts)

    def canonize_column(self, j, sweep, xrange=None, **canonize_opts):
        r"""Canonize all or part of a column.

        If ``sweep='up'`` then::

             |  |  |         |  |  |
            ─●──●──●─       ─●──●──●─
             |  |  |         |  |  |
            ─●──●──●─       ─●──o──●─ istop
             |  |  |   ==>   |  |  |
            ─●──●──●─       ─●──^──●─
             |  |  |         |  |  |
            ─●──●──●─       ─●──^──●─ istart
             |  |  |         |  |  |
            ─●──●──●─       ─●──●──●─
             |  |  |         |  |  |
                .               .
                j               j

        If ``sweep='down'`` then::

             |  |  |         |  |  |
            ─●──●──●─       ─●──●──●─
             |  |  |         |  |  |
            ─●──●──●─       ─●──v──●─ istart
             |  |  |   ==>   |  |  |
            ─●──●──●─       ─●──v──●─
             |  |  |         |  |  |
            ─●──●──●─       ─●──o──●─ istop
             |  |  |         |  |  |
            ─●──●──●─       ─●──●──●─
             |  |  |         |  |  |
                .               .
                j               j

        Does not yield an orthogonal form in the same way as in 1D.

        Parameters
        ----------
        j : int
            Which column to canonize.
        sweep : {'up', 'down'}
            Which direction to sweep in.
        xrange : None or (int, int), optional
            The range of columns to canonize.
        canonize_opts
            Supplied to ``canonize_between``.
        """
        check_opt('sweep', sweep, ('up', 'down'))

        if xrange is None:
            xrange = (0, self.Lx - 1)

        if sweep == 'up':
            for i in range(min(xrange), max(xrange), +1):
                self.canonize_between((i, j), (i + 1, j), **canonize_opts)
        else:
            for i in range(max(xrange), min(xrange), -1):
                self.canonize_between((i, j), (i - 1, j), **canonize_opts)

    def canonize_row_around(self, i, around=(0, 1)):
        # sweep to the right
        self.canonize_row(i, 'right', yrange=(0, min(around)))
        # sweep to the left
        self.canonize_row(i, 'left', yrange=(max(around), self.Ly - 1))

    def compress_row(
        self,
        i,
        sweep,
        yrange=None,
        max_bond=None,
        cutoff=1e-10,
        compress_opts=None,
    ):
        r"""Compress all or part of a row.

        If ``sweep == 'right'`` then::

             |  |  |  |  |  |  |         |  |  |  |  |  |  |
            ━●━━●━━●━━●━━●━━●━━●━       ━●━━●━━●━━●━━●━━●━━●━
             |  |  |  |  |  |  |         |  |  |  |  |  |  |
            ━●━━●━━●━━●━━●━━●━━●━  ━━>  ━●━━>──>──>──>──o━━●━ row=i
             |  |  |  |  |  |  |         |  |  |  |  |  |  |
            ━●━━●━━●━━●━━●━━●━━●━       ━●━━●━━●━━●━━●━━●━━●━
             |  |  |  |  |  |  |         |  |  |  |  |  |  |
                .           .               .           .
                jstart      jstop           jstart      jstop

        If ``sweep == 'left'`` then::

             |  |  |  |  |  |  |         |  |  |  |  |  |  |
            ━●━━●━━●━━●━━●━━●━━●━       ━●━━●━━●━━●━━●━━●━━●━
             |  |  |  |  |  |  |         |  |  |  |  |  |  |
            ━●━━●━━●━━●━━●━━●━━●━  ━━>  ━●━━o──<──<──<──<━━●━ row=i
             |  |  |  |  |  |  |         |  |  |  |  |  |  |
            ━●━━●━━●━━●━━●━━●━━●━       ━●━━●━━●━━●━━●━━●━━●━
             |  |  |  |  |  |  |         |  |  |  |  |  |  |
                .           .               .           .
                jstop       jstart          jstop       jstart

        Does not yield an orthogonal form in the same way as in 1D.

        Parameters
        ----------
        i : int
            Which row to compress.
        sweep : {'right', 'left'}
            Which direction to sweep in.
        yrange : tuple[int, int] or None
            The range of columns to compress.
        max_bond : int, optional
            The maximum boundary dimension, AKA 'chi'. The default of ``None``
            means truncation is left purely to ``cutoff`` and is not
            recommended in 2D.
        cutoff : float, optional
            Cut-off value to used to truncate singular values in the boundary
            contraction.
        compress_opts : None or dict, optional
            Supplied to
            :meth:`~quimb.tensor.tensor_core.TensorNetwork.compress_between`.
        """
        check_opt('sweep', sweep, ('right', 'left'))
        compress_opts = ensure_dict(compress_opts)
        compress_opts.setdefault('absorb', 'right')

        if yrange is None:
            yrange = (0, self.Ly - 1)

        if sweep == 'right':
            for j in range(min(yrange), max(yrange), +1):
                self.compress_between((i, j), (i, j + 1), max_bond=max_bond,
                                      cutoff=cutoff, **compress_opts)
        else:
            for j in range(max(yrange), min(yrange), -1):
                self.compress_between((i, j), (i, j - 1), max_bond=max_bond,
                                      cutoff=cutoff, **compress_opts)

    def compress_column(
        self,
        j,
        sweep,
        xrange=None,
        max_bond=None,
        cutoff=1e-10,
        compress_opts=None,
    ):
        r"""Compress all or part of a column.

        If ``sweep='up'`` then::

             ┃  ┃  ┃         ┃  ┃  ┃
            ─●──●──●─       ─●──●──●─
             ┃  ┃  ┃         ┃  ┃  ┃
            ─●──●──●─       ─●──o──●─  .
             ┃  ┃  ┃   ==>   ┃  |  ┃   .
            ─●──●──●─       ─●──^──●─  . xrange
             ┃  ┃  ┃         ┃  |  ┃   .
            ─●──●──●─       ─●──^──●─  .
             ┃  ┃  ┃         ┃  ┃  ┃
            ─●──●──●─       ─●──●──●─
             ┃  ┃  ┃         ┃  ┃  ┃
                .               .
                j               j

        If ``sweep='down'`` then::

             ┃  ┃  ┃         ┃  ┃  ┃
            ─●──●──●─       ─●──●──●─
             ┃  ┃  ┃         ┃  ┃  ┃
            ─●──●──●─       ─●──v──●─ .
             ┃  ┃  ┃   ==>   ┃  |  ┃  .
            ─●──●──●─       ─●──v──●─ . xrange
             ┃  ┃  ┃         ┃  |  ┃  .
            ─●──●──●─       ─●──o──●─ .
             ┃  ┃  ┃         ┃  ┃  ┃
            ─●──●──●─       ─●──●──●─
             ┃  ┃  ┃         ┃  ┃  ┃
                .               .
                j               j

        Does not yield an orthogonal form in the same way as in 1D.

        Parameters
        ----------
        j : int
            Which column to compress.
        sweep : {'up', 'down'}
            Which direction to sweep in.
        xrange : None or (int, int), optional
            The range of rows to compress.
        max_bond : int, optional
            The maximum boundary dimension, AKA 'chi'. The default of ``None``
            means truncation is left purely to ``cutoff`` and is not
            recommended in 2D.
        cutoff : float, optional
            Cut-off value to used to truncate singular values in the boundary
            contraction.
        compress_opts : None or dict, optional
            Supplied to
            :meth:`~quimb.tensor.tensor_core.TensorNetwork.compress_between`.
        """
        check_opt('sweep', sweep, ('up', 'down'))
        compress_opts = ensure_dict(compress_opts)
        compress_opts.setdefault('absorb', 'right')

        if xrange is None:
            xrange = (0, self.Lx - 1)

        if sweep == 'up':
            for i in range(min(xrange), max(xrange), +1):
                self.compress_between((i, j), (i + 1, j), max_bond=max_bond,
                                      cutoff=cutoff, **compress_opts)
        else:
            for i in range(max(xrange), min(xrange), -1):
                self.compress_between((i, j), (i - 1, j), max_bond=max_bond,
                                      cutoff=cutoff, **compress_opts)

    def _contract_boundary_single(
        self,
        xrange,
        yrange,
        from_which,
        max_bond=None,
        cutoff=1e-10,
        canonize=True,
        compress_sweep=None,
        layer_tag=None,
        compress_opts=None,
    ):
        # rotate coordinates and sweeps rather than actual TN
        r2d = Rotator2D(self, xrange, yrange, from_which)
        jmin, jmax, istep = r2d.jmin, r2d.jmax, r2d.istep
        site_tag = r2d.site_tag
        compress_fn, canonize_fn = r2d.get_sweep_fns(compress_sweep)

        for i in r2d.vertical_sweep[:-1]:
            #
            #     │  │  │  │  │
            #     ●──●──●──●──●  i+1  │  │  │  │  │
            #     │  │  │  │  │  -->  ●══●══●══●══●
            #     ●──●──●──●──●  i
            #
            for j in range(jmin, jmax + 1):
                tag1, tag2 = site_tag(i, j), site_tag(i + istep, j)

                if layer_tag is None:
                    # contract *any* tensors with pair of coordinates
                    self.contract_((tag1, tag2), which='any')
                else:
                    # contract a specific pair (i.e. only one 'inner' layer)
                    self.contract_between(tag1, (tag2, layer_tag))

            if canonize:
                #
                #     │  │  │  │  │
                #     ●══●══<══<══<
                #
                canonize_fn(i)

            #
            #     │  │  │  │  │  -->  │  │  │  │  │  -->  │  │  │  │  │
            #     >──●══●══●══●  -->  >──>──●══●══●  -->  >──>──>──●══●
            #     .  .           -->     .  .        -->        .  .
            #
            compress_fn(i, max_bond=max_bond, cutoff=cutoff,
                        compress_opts=compress_opts)

    def _contract_boundary_multi(
        self,
        xrange,
        yrange,
        layer_tags,
        from_which,
        max_bond=None,
        cutoff=1e-10,
        canonize=True,
        compress_sweep=None,
        compress_opts=None,
    ):
        # rotate coordinates and sweeps rather than actual TN
        r2d = Rotator2D(self, xrange, yrange, from_which)
        jmin, jmax, istep = r2d.jmin, r2d.jmax, r2d.istep
        site_tag = r2d.site_tag
        contract_single = r2d.get_contract_boundary_fn()

        for i in r2d.vertical_sweep[:-1]:
            # make sure the exterior sites are a single tensor
            #
            #    │ ││ ││ ││ ││ │       │ ││ ││ ││ ││ │   (for two layer tags)
            #    ●─○●─○●─○●─○●─○       ●─○●─○●─○●─○●─○
            #    │ ││ ││ ││ ││ │  ==>   ╲│ ╲│ ╲│ ╲│ ╲│
            #    ●─○●─○●─○●─○●─○         ●══●══●══●══●
            #
            for j in range(jmin, jmax + 1):
                self ^= site_tag(i, j)

            for tag in layer_tags:
                # contract interior sites from layer ``tag``
                #
                #    │ ││ ││ ││ ││ │  (first contraction if two layer tags)
                #    │ ○──○──○──○──○
                #    │╱ │╱ │╱ │╱ │╱
                #    ●══<══<══<══<
                #
                contract_single(
                    i, i + istep, layer_tag=tag,
                    max_bond=max_bond, cutoff=cutoff,
                    canonize=canonize, compress_sweep=compress_sweep,
                    compress_opts=compress_opts)

                # so we can still uniqely identify 'inner' tensors, drop inner
                #     site tag merged into outer tensor for all but last tensor
                for j in range(jmin, jmax + 1):
                    inner_tag = site_tag(i + istep, j)
                    if len(self.tag_map[inner_tag]) > 1:
                        self[site_tag(i, j)].drop_tags(inner_tag)

    def _contract_boundary_full_bond(
        self,
        xrange,
        yrange,
        from_which,
        max_bond,
        cutoff=0.0,
        method='eigh',
        renorm=True,
        optimize='auto-hq',
        opposite_envs=None,
        contract_boundary_opts=None,
    ):
        """Contract the boundary of this 2D TN using the 'full bond'
        environment information obtained from a boundary contraction in the
        opposite direction.

        Parameters
        ----------
        xrange : (int, int) or None, optional
            The range of rows to contract and compress.
        yrange : (int, int)
            The range of columns to contract and compress.
        from_which : {'bottom', 'left', 'top', 'right'}
            Which direction to contract the rectangular patch from.
        max_bond : int
            The maximum boundary dimension, AKA 'chi'. By default used for the
            opposite direction environment contraction as well.
        cutoff : float, optional
            Cut-off value to used to truncate singular values in the boundary
            contraction - only for the opposite direction environment
            contraction.
        method : {'eigh', 'eig', 'svd', 'biorthog', 'schur'}, optional
            Which similarity decomposition method to use to compress the full
            bond environment.
        renorm : bool, optional
            Whether to renormalize the isometric projection or not.
        optimize : str or PathOptimize, optimize
            Contraction optimizer to use for the exact contractions.
        opposite_envs : dict, optional
            If supplied, the opposite environments will be fetched or lazily
            computed into this dict depending on whether they are missing.
        contract_boundary_opts
            Other options given to the opposite direction environment
            contraction.
        """
        contract_boundary_opts = ensure_dict(contract_boundary_opts)
        contract_boundary_opts.setdefault('max_bond', max_bond)
        contract_boundary_opts.setdefault('cutoff', cutoff)

        # rotate coordinates and sweeps rather than actual TN
        r2d = Rotator2D(self, xrange, yrange, from_which)
        jmin, jmax, istep = r2d.jmin, r2d.jmax, r2d.istep
        col_tag, row_tag, site_tag = r2d.col_tag, r2d.row_tag, r2d.site_tag
        opposite_env_fn, env_location = r2d.get_opposite_env_fn()

        if opposite_envs is None:
            # storage for the top down environments - compute lazily so that a
            #     dict can be supplied *with or without* them precomputed
            opposite_envs = {}

        # now contract in the other direction
        for i in r2d.vertical_sweep[:-1]:

            # contract inwards, no compression
            for j in range(jmin, jmax + 1):
                #
                #             j  j+1   ...
                #         │   │   │   │   │   │
                #        =●===●===●───●───●───●─         i + 1
                #    ...        \ │   │   │   │    ...
                #          ->     ●━━━●━━━●━━━●━         i
                #
                self.contract_([site_tag(i, j),
                                site_tag(i + istep, j)], which='any')

            # form strip of current row and approx top environment
            #     the canonicalization 'compresses' outer bonds
            #
            #     ●━━━●━━━●━━━●━━━●━━━●  i + 2
            #     │   │   │   │   │   │
            #     >--->===●===<===<---<  i + 1
            #       (jmax - jmin) // 2
            #
            row = self.select(row_tag(i))
            row.canonize_around_(col_tag((jmax - jmin) // 2))

            try:
                env = opposite_envs[env_location, i + istep]
            except KeyError:
                # lazy computation of top environements (computes all at once)
                #
                #        ●━━━●━━━●━━━●━━━●━━━●━         i + 1
                #     │  │   │   │   │   │   │    ...
                #     v  ●───●───●───●───●───●─           i
                #        │   │   │   │   │   │
                #                 ...
                #
                opposite_envs.update(opposite_env_fn(**contract_boundary_opts))
                env = opposite_envs[env_location, i + istep]

            ladder = row & env

            # for each pair to compress, form left and right envs from strip
            #
            #            ╭─●━━━●─╮
            #   lenvs[j] ● │   │ ● renvs[j + 1]
            #            ╰─●===●─╯
            #              j  j+1
            #
            lenvs = {jmin + 1: ladder.select(col_tag(jmin))}
            for j in range(jmin + 2, jmax):
                lenvs[j] = ladder.select(col_tag(j - 1)) @ lenvs[j - 1]

            renvs = {jmax - 1: ladder.select(col_tag(jmax))}
            for j in range(jmax - 2, jmin, -1):
                renvs[j] = ladder.select(col_tag(j + 1)) @ renvs[j + 1]

            for j in range(jmin, jmax):
                if bonds_size(self[site_tag(i, j)],
                              self[site_tag(i, j + 1)]) <= max_bond:
                    # no need to form env operator and compress
                    continue

                # for each compression pair make single loop - the bond env
                #
                #       j  j+1
                #     ╭─●━━━●─╮
                #     ● │   │ ●
                #     ╰─●   ●─╯
                #   lcut│   │rcut
                #
                tn_be = TensorNetwork([])
                if j in lenvs:
                    tn_be &= lenvs[j]
                tn_be &= ladder.select_any([col_tag(j), col_tag(j + 1)])
                if j + 1 in renvs:
                    tn_be &= renvs[j + 1]

                lcut = rand_uuid()
                rcut = rand_uuid()
                tn_be.cut_between(site_tag(i, j), site_tag(i, j + 1),
                                  left_ind=lcut, right_ind=rcut)

                # form dense environment and find symmetric compressors
                E = tn_be.to_dense([rcut], [lcut], optimize=optimize)

                Cl, Cr = decomp.similarity_compress(
                    E, max_bond, method=method, renorm=renorm)

                # insert compressors back in base TN
                #
                #      j       j+1
                #     ━●━━━━━━━━●━ i+1
                #      │        │
                #     =●=Cl──Cr=●= i
                #       <--  -->
                #
                self.insert_gauge(
                    Cr, [site_tag(i, j)], [site_tag(i, j + 1)], Cl)

    def contract_boundary_from(
        self,
        xrange,
        yrange,
        from_which,
        max_bond=None,
        *,
        cutoff=1e-10,
        canonize=True,
        mode='mps',
        layer_tags=None,
        compress_sweep=None,
        compress_opts=None,
        inplace=False,
        **contract_boundary_opts,
    ):
        """Unified entrypoint for contracting any rectangular patch of tensors
        from any direction, with any boundary method.
        """
        tn = self if inplace else self.copy()

        # universal options
        contract_boundary_opts["xrange"] = xrange
        contract_boundary_opts["yrange"] = yrange
        contract_boundary_opts["from_which"] = from_which
        contract_boundary_opts["max_bond"] = max_bond

        if mode == 'full-bond':
            tn._contract_boundary_full_bond(**contract_boundary_opts)
            return tn

        # mps mode options
        contract_boundary_opts["cutoff"] = cutoff
        contract_boundary_opts["canonize"] = canonize
        contract_boundary_opts["compress_sweep"] = compress_sweep
        contract_boundary_opts["compress_opts"] = compress_opts

        if layer_tags is None:
            tn._contract_boundary_single(**contract_boundary_opts)
        else:
            contract_boundary_opts['layer_tags'] = layer_tags
            tn._contract_boundary_multi(**contract_boundary_opts)

        return tn

    contract_boundary_from_ = functools.partialmethod(
        contract_boundary_from, inplace=True)

    def contract_boundary_from_bottom(
        self,
        xrange,
        yrange=None,
        max_bond=None,
        *,
        cutoff=1e-10,
        canonize=True,
        mode='mps',
        layer_tags=None,
        compress_sweep='left',
        compress_opts=None,
        inplace=False,
        **contract_boundary_opts,
    ):
        r"""Contract a 2D tensor network inwards from the bottom, canonizing
        and compressing (left to right) along the way. If
        ``layer_tags is None`` this looks like:

            a) contract

            │  │  │  │  │
            ●──●──●──●──●       │  │  │  │  │
            │  │  │  │  │  -->  ●══●══●══●══●
            ●──●──●──●──●

            b) optionally canonicalize

            │  │  │  │  │
            ●══●══<══<══<

            c) compress in opposite direction

            │  │  │  │  │  -->  │  │  │  │  │  -->  │  │  │  │  │
            >──●══●══●══●  -->  >──>──●══●══●  -->  >──>──>──●══●
            .  .           -->     .  .        -->        .  .

        If ``layer_tags`` is specified, each then each layer is contracted in
        and compressed separately, resulting generally in a lower memory
        scaling. For two layer tags this looks like:

            a) first flatten the outer boundary only

            │ ││ ││ ││ ││ │       │ ││ ││ ││ ││ │
            ●─○●─○●─○●─○●─○       ●─○●─○●─○●─○●─○
            │ ││ ││ ││ ││ │  ==>   ╲│ ╲│ ╲│ ╲│ ╲│
            ●─○●─○●─○●─○●─○         ●══●══●══●══●

            b) contract and compress a single layer only

            │ ││ ││ ││ ││ │
            │ ○──○──○──○──○
            │╱ │╱ │╱ │╱ │╱
            ●══<══<══<══<

            c) contract and compress the next layer

            ╲│ ╲│ ╲│ ╲│ ╲│
             >══>══>══>══●

        Parameters
        ----------
        xrange : (int, int)
            The range of rows to compress (inclusive).
        yrange : (int, int) or None, optional
            The range of columns to compress (inclusive), sweeping along with
            canonization and compression. Defaults to all columns.
        max_bond : int, optional
            The maximum boundary dimension, AKA 'chi'. The default of ``None``
            means truncation is left purely to ``cutoff`` and is not
            recommended in 2D.
        cutoff : float, optional
            Cut-off value to used to truncate singular values in the boundary
            contraction.
        canonize : bool, optional
            Whether to sweep one way with canonization before compressing.
        mode : {'mps', 'full-bond'}, optional
            How to perform the compression on the boundary.
        layer_tags : None or sequence[str], optional
            If ``None``, all tensors at each coordinate pair
            ``[(i, j), (i + 1, j)]`` will be first contracted. If specified,
            then the outer tensor at ``(i, j)`` will be contracted with the
            tensor specified by ``[(i + 1, j), layer_tag]``, for each
            ``layer_tag`` in ``layer_tags``.
        compress_sweep : {'left', 'right'}, optional
            Which way to perform the compression sweep, which has an effect on
            which tensors end up being canonized.
        compress_opts : None or dict, optional
            Supplied to
            :meth:`~quimb.tensor.tensor_core.TensorNetwork.compress_between`.
        inplace : bool, optional
            Whether to perform the contraction inplace or not.

        See Also
        --------
        contract_boundary_from_top, contract_boundary_from_left,
        contract_boundary_from_right
        """
        return self.contract_boundary_from(
            xrange=xrange,
            yrange=yrange,
            from_which="bottom",
            max_bond=max_bond,
            cutoff=cutoff,
            canonize=canonize,
            mode=mode,
            layer_tags=layer_tags,
            compress_sweep=compress_sweep,
            compress_opts=compress_opts,
            inplace=inplace,
            **contract_boundary_opts,
        )

    contract_boundary_from_bottom_ = functools.partialmethod(
        contract_boundary_from_bottom, inplace=True)

    def contract_boundary_from_top(
        self,
        xrange,
        yrange=None,
        max_bond=None,
        *,
        cutoff=1e-10,
        canonize=True,
        mode='mps',
        layer_tags=None,
        inplace=False,
        compress_sweep='right',
        compress_opts=None,
        **contract_boundary_opts,
    ):
        r"""Contract a 2D tensor network inwards from the top, canonizing and
        compressing (right to left) along the way. If
        ``layer_tags is None`` this looks like:

            a) contract

            ●──●──●──●──●
            |  |  |  |  |  -->  ●══●══●══●══●
            ●──●──●──●──●       |  |  |  |  |
            |  |  |  |  |

            b) optionally canonicalize

            ●══●══<══<══<
            |  |  |  |  |

            c) compress in opposite direction

            >──●══●══●══●  -->  >──>──●══●══●  -->  >──>──>──●══●
            |  |  |  |  |  -->  |  |  |  |  |  -->  |  |  |  |  |
            .  .           -->     .  .        -->        .  .

        If ``layer_tags`` is specified, each then each layer is contracted in
        and compressed separately, resulting generally in a lower memory
        scaling. For two layer tags this looks like:

            a) first flatten the outer boundary only

            ●─○●─○●─○●─○●─○         ●══●══●══●══●
            │ ││ ││ ││ ││ │  ==>   ╱│ ╱│ ╱│ ╱│ ╱│
            ●─○●─○●─○●─○●─○       ●─○●─○●─○●─○●─○
            │ ││ ││ ││ ││ │       │ ││ ││ ││ ││ │

            b) contract and compress a single layer only

            ●══<══<══<══<
            │╲ │╲ │╲ │╲ │╲
            │ ○──○──○──○──○
            │ ││ ││ ││ ││ │

            c) contract and compress the next layer

             ●══●══●══●══●
            ╱│ ╱│ ╱│ ╱│ ╱│

        Parameters
        ----------
        xrange : (int, int)
            The range of rows to compress (inclusive).
        yrange : (int, int) or None, optional
            The range of columns to compress (inclusive), sweeping along with
            canonization and compression. Defaults to all columns.
        max_bond : int, optional
            The maximum boundary dimension, AKA 'chi'. The default of ``None``
            means truncation is left purely to ``cutoff`` and is not
            recommended in 2D.
        cutoff : float, optional
            Cut-off value to used to truncate singular values in the boundary
            contraction.
        canonize : bool, optional
            Whether to sweep one way with canonization before compressing.
        mode : {'mps', 'full-bond'}, optional
            How to perform the compression on the boundary.
        layer_tags : None or str, optional
            If ``None``, all tensors at each coordinate pair
            ``[(i, j), (i - 1, j)]`` will be first contracted. If specified,
            then the outer tensor at ``(i, j)`` will be contracted with the
            tensor specified by ``[(i - 1, j), layer_tag]``, for each
            ``layer_tag`` in ``layer_tags``.
        compress_sweep : {'right', 'left'}, optional
            Which way to perform the compression sweep, which has an effect on
            which tensors end up being canonized.
        compress_opts : None or dict, optional
            Supplied to
            :meth:`~quimb.tensor.tensor_core.TensorNetwork.compress_between`.
        inplace : bool, optional
            Whether to perform the contraction inplace or not.

        See Also
        --------
        contract_boundary_from_bottom, contract_boundary_from_left,
        contract_boundary_from_right
        """
        return self.contract_boundary_from(
            xrange=xrange,
            yrange=yrange,
            from_which="top",
            max_bond=max_bond,
            cutoff=cutoff,
            canonize=canonize,
            mode=mode,
            layer_tags=layer_tags,
            compress_sweep=compress_sweep,
            compress_opts=compress_opts,
            inplace=inplace,
            **contract_boundary_opts,
        )

    contract_boundary_from_top_ = functools.partialmethod(
        contract_boundary_from_top, inplace=True)

    def contract_boundary_from_left(
        self,
        yrange,
        xrange=None,
        max_bond=None,
        *,
        cutoff=1e-10,
        canonize=True,
        mode='mps',
        layer_tags=None,
        compress_sweep='up',
        compress_opts=None,
        inplace=False,
        **contract_boundary_opts,
    ):
        r"""Contract a 2D tensor network inwards from the left, canonizing and
        compressing (bottom to top) along the way. If
        ``layer_tags is None`` this looks like:

            a) contract

            ●──●──       ●──
            │  │         ║
            ●──●──  ==>  ●──
            │  │         ║
            ●──●──       ●──

            b) optionally canonicalize

            ●──       v──
            ║         ║
            ●──  ==>  v──
            ║         ║
            ●──       ●──

            c) compress in opposite direction

            v──       ●──
            ║         │
            v──  ==>  ^──
            ║         │
            ●──       ^──

        If ``layer_tags`` is specified, each then each layer is contracted in
        and compressed separately, resulting generally in a lower memory
        scaling. For two layer tags this looks like:

            a) first flatten the outer boundary only

            ○──○──           ●──○──
            │╲ │╲            │╲ │╲
            ●─○──○──         ╰─●──○──
             ╲│╲╲│╲     ==>    │╲╲│╲
              ●─○──○──         ╰─●──○──
               ╲│ ╲│             │ ╲│
                ●──●──           ╰──●──

            b) contract and compress a single layer only

               ○──
             ╱╱ ╲
            ●─── ○──
             ╲ ╱╱ ╲
              ^─── ○──
               ╲ ╱╱
                ^─────

            c) contract and compress the next layer

            ●──
            │╲
            ╰─●──
              │╲
              ╰─●──
                │
                ╰──

        Parameters
        ----------
        yrange : (int, int)
            The range of columns to compress (inclusive).
        xrange : (int, int) or None, optional
            The range of rows to compress (inclusive), sweeping along with
            canonization and compression. Defaults to all rows.
        max_bond : int, optional
            The maximum boundary dimension, AKA 'chi'. The default of ``None``
            means truncation is left purely to ``cutoff`` and is not
            recommended in 2D.
        cutoff : float, optional
            Cut-off value to used to truncate singular values in the boundary
            contraction.
        canonize : bool, optional
            Whether to sweep one way with canonization before compressing.
        mode : {'mps', 'full-bond'}, optional
            How to perform the compression on the boundary.
        layer_tags : None or str, optional
            If ``None``, all tensors at each coordinate pair
            ``[(i, j), (i, j + 1)]`` will be first contracted. If specified,
            then the outer tensor at ``(i, j)`` will be contracted with the
            tensor specified by ``[(i + 1, j), layer_tag]``, for each
            ``layer_tag`` in ``layer_tags``.
        compress_sweep : {'up', 'down'}, optional
            Which way to perform the compression sweep, which has an effect on
            which tensors end up being canonized.
        compress_opts : None or dict, optional
            Supplied to
            :meth:`~quimb.tensor.tensor_core.TensorNetwork.compress_between`.
        inplace : bool, optional
            Whether to perform the contraction inplace or not.

        See Also
        --------
        contract_boundary_from_bottom, contract_boundary_from_top,
        contract_boundary_from_right
        """
        return self.contract_boundary_from(
            xrange=xrange,
            yrange=yrange,
            from_which="left",
            max_bond=max_bond,
            cutoff=cutoff,
            canonize=canonize,
            mode=mode,
            layer_tags=layer_tags,
            compress_sweep=compress_sweep,
            compress_opts=compress_opts,
            inplace=inplace,
            **contract_boundary_opts,
        )

    contract_boundary_from_left_ = functools.partialmethod(
        contract_boundary_from_left, inplace=True)

    def contract_boundary_from_right(
        self,
        yrange,
        xrange=None,
        max_bond=None,
        *,
        cutoff=1e-10,
        canonize=True,
        mode='mps',
        layer_tags=None,
        compress_sweep='down',
        compress_opts=None,
        inplace=False,
        **contract_boundary_opts,
    ):
        r"""Contract a 2D tensor network inwards from the left, canonizing and
        compressing (top to bottom) along the way. If
        ``layer_tags is None`` this looks like:

            a) contract

            ──●──●       ──●
              │  │         ║
            ──●──●  ==>  ──●
              │  │         ║
            ──●──●       ──●

            b) optionally canonicalize

            ──●       ──v
              ║         ║
            ──●  ==>  ──v
              ║         ║
            ──●       ──●

            c) compress in opposite direction

            ──v       ──●
              ║         │
            ──v  ==>  ──^
              ║         │
            ──●       ──^

        If ``layer_tags`` is specified, each then each layer is contracted in
        and compressed separately, resulting generally in a lower memory
        scaling. For two layer tags this looks like:

            a) first flatten the outer boundary only

                ──○──○           ──○──●
                 ╱│ ╱│            ╱│ ╱│
              ──○──○─●         ──○──●─╯
               ╱│╱╱│╱   ==>     ╱│╱╱│
            ──○──○─●         ──○──●─╯
              │╱ │╱            │╱ │
            ──●──●           ──●──╯

            b) contract and compress a single layer only

                ──○
                 ╱ ╲╲
              ──○────v
               ╱ ╲╲ ╱
            ──○────v
               ╲╲ ╱
            ─────●

            c) contract and compress the next layer

                   ╲
                ────v
                 ╲ ╱
              ────v
               ╲ ╱
            ────●

        Parameters
        ----------
        yrange : (int, int)
            The range of columns to compress (inclusive).
        xrange : (int, int) or None, optional
            The range of rows to compress (inclusive), sweeping along with
            canonization and compression. Defaults to all rows.
        max_bond : int, optional
            The maximum boundary dimension, AKA 'chi'. The default of ``None``
            means truncation is left purely to ``cutoff`` and is not
            recommended in 2D.
        cutoff : float, optional
            Cut-off value to used to truncate singular values in the boundary
            contraction.
        canonize : bool, optional
            Whether to sweep one way with canonization before compressing.
        mode : {'mps', 'full-bond'}, optional
            How to perform the compression on the boundary.
        layer_tags : None or str, optional
            If ``None``, all tensors at each coordinate pair
            ``[(i, j), (i, j - 1)]`` will be first contracted. If specified,
            then the outer tensor at ``(i, j)`` will be contracted with the
            tensor specified by ``[(i + 1, j), layer_tag]``, for each
            ``layer_tag`` in ``layer_tags``.
        compress_sweep : {'down', 'up'}, optional
            Which way to perform the compression sweep, which has an effect on
            which tensors end up being canonized.
        compress_opts : None or dict, optional
            Supplied to
            :meth:`~quimb.tensor.tensor_core.TensorNetwork.compress_between`.
        inplace : bool, optional
            Whether to perform the contraction inplace or not.

        See Also
        --------
        contract_boundary_from_bottom, contract_boundary_from_top,
        contract_boundary_from_left
        """
        return self.contract_boundary_from(
            xrange=xrange,
            yrange=yrange,
            from_which="right",
            max_bond=max_bond,
            cutoff=cutoff,
            canonize=canonize,
            mode=mode,
            layer_tags=layer_tags,
            compress_sweep=compress_sweep,
            compress_opts=compress_opts,
            inplace=inplace,
            **contract_boundary_opts,
        )

    contract_boundary_from_right_ = functools.partialmethod(
        contract_boundary_from_right, inplace=True)

    def contract_boundary(
        self,
        around=None,
        max_bond=None,
        *,
        cutoff=1e-10,
        canonize=True,
        mode='mps',
        layer_tags=None,
        max_separation=1,
        sequence=None,
        bottom=None,
        top=None,
        left=None,
        right=None,
        inplace=False,
        compress_opts=None,
        **contract_boundary_opts,
    ):
        """Contract the boundary of this 2D tensor network inwards::

            ●──●──●──●       ●──●──●──●       ●──●──●
            │  │  │  │       │  │  │  │       ║  │  │
            ●──●──●──●       ●──●──●──●       ^──●──●       >══>══●       >──v
            │  │ij│  │  ==>  │  │ij│  │  ==>  ║ij│  │  ==>  │ij│  │  ==>  │ij║
            ●──●──●──●       ●══<══<══<       ^──<──<       ^──<──<       ^──<
            │  │  │  │
            ●──●──●──●

        Optionally from any or all of the boundary, in multiple layers, and
        stopping around a region.

        Parameters
        ----------
        around : None or sequence of (int, int), optional
            If given, don't contract the square of sites bounding these
            coordinates.
        max_bond : int, optional
            The maximum boundary dimension, AKA 'chi'. The default of ``None``
            means truncation is left purely to ``cutoff`` and is not
            recommended in 2D.
        cutoff : float, optional
            Cut-off value to used to truncate singular values in the boundary
            contraction.
        canonize : bool, optional
            Whether to sweep one way with canonization before compressing.
        mode : {'mps', 'full-bond'}, optional
            How to perform the compression on the boundary.
        layer_tags : None or sequence of str, optional
            If given, perform a multilayer contraction, contracting the inner
            sites in each layer into the boundary individually.
        max_separation : int, optional
            If ``around is None``, when any two sides become this far apart
            simply contract the remaining tensor network.
        sequence : sequence of {'b', 'l', 't', 'r'}, optional
            Which directions to cycle throught when performing the inwards
            contractions: 'b', 'l', 't', 'r' corresponding to *from the*
            bottom, left, top and right respectively. If ``around`` is
            specified you will likely need all of these!
        bottom : int, optional
            The initial bottom boundary row, defaults to 0.
        top : int, optional
            The initial top boundary row, defaults to ``Lx - 1``.
        left : int, optional
            The initial left boundary column, defaults to 0.
        right : int, optional
            The initial right boundary column, defaults to ``Ly - 1``..
        inplace : bool, optional
            Whether to perform the contraction in place or not.
        compress_opts : None or dict, optional
            Supplied to
            :meth:`~quimb.tensor.tensor_core.TensorNetwork.compress_between`.
        contract_boundary_opts
            Supplied to
            :meth:`~quimb.tensor.tensor_2d.TensorNetwork2D.contract_boundary_from_bottom`,
            :meth:`~quimb.tensor.tensor_2d.TensorNetwork2D.contract_boundary_from_left`,
            :meth:`~quimb.tensor.tensor_2d.TensorNetwork2D.contract_boundary_from_top`,
            or
            :meth:`~quimb.tensor.tensor_2d.TensorNetwork2D.contract_boundary_from_right`,
            including compression and canonization options.
        """
        tn = self if inplace else self.copy()

        contract_boundary_opts['max_bond'] = max_bond
        contract_boundary_opts['mode'] = mode
        contract_boundary_opts['cutoff'] = cutoff
        contract_boundary_opts['canonize'] = canonize
        contract_boundary_opts['layer_tags'] = layer_tags
        contract_boundary_opts['compress_opts'] = compress_opts

        if (mode == 'full-bond'):
            # set shared storage for opposite direction boundary contractions,
            #     this will be lazily filled by _contract_boundary_full_bond
            contract_boundary_opts.setdefault('opposite_envs', {})

        # set default starting borders
        if bottom is None:
            bottom = 0
        if top is None:
            top = tn.Lx - 1
        if left is None:
            left = 0
        if right is None:
            right = tn.Ly - 1

        stop_i_min = stop_i_max = stop_j_min = stop_j_max = None

        if around is not None:
            if sequence is None:
                sequence = 'bltr'
            stop_i_min = min(x[0] for x in around)
            stop_i_max = max(x[0] for x in around)
            stop_j_min = min(x[1] for x in around)
            stop_j_max = max(x[1] for x in around)
        elif sequence is None:
            # contract in along short dimension
            if self.Lx >= self.Ly:
                sequence = 'b'
            else:
                sequence = 'l'

        # keep track of whether we have hit the ``around`` region.
        reached_stop = {direction: False for direction in sequence}

        for direction in cycle(sequence):

            if direction == 'b':
                # for each direction check if we have reached the 'stop' region
                if (around is None) or (bottom + 1 < stop_i_min):
                    tn.contract_boundary_from_bottom_(
                        xrange=(bottom, bottom + 1), yrange=(left, right),
                        compress_sweep='left', **contract_boundary_opts)
                    bottom += 1
                else:
                    reached_stop[direction] = True

            elif direction == 'l':
                if (around is None) or (left + 1 < stop_j_min):
                    tn.contract_boundary_from_left_(
                        xrange=(bottom, top), yrange=(left, left + 1),
                        compress_sweep='up', **contract_boundary_opts)
                    left += 1
                else:
                    reached_stop[direction] = True

            elif direction == 't':
                if (around is None) or (top - 1 > stop_i_max):
                    tn.contract_boundary_from_top_(
                        xrange=(top, top - 1), compress_sweep='right',
                        yrange=(left, right), **contract_boundary_opts)
                    top -= 1
                else:
                    reached_stop[direction] = True

            elif direction == 'r':
                if (around is None) or (right - 1 > stop_j_max):
                    tn.contract_boundary_from_right_(
                        xrange=(bottom, top), yrange=(right, right - 1),
                        compress_sweep='down', **contract_boundary_opts)
                    right -= 1
                else:
                    reached_stop[direction] = True

            else:
                raise ValueError("'sequence' should be an iterable of "
                                 "'b', 'l', 't', 'r' only.")

            if around is None:
                # check if TN has become thin enough to just contract
                thin_strip = (
                    (top - bottom <= max_separation) or
                    (right - left <= max_separation)
                )
                if thin_strip:
                    return tn.contract(all, optimize='auto-hq')

            # check if all directions have reached the ``around`` region
            elif all(reached_stop.values()):
                break

        return tn

    contract_boundary_ = functools.partialmethod(
        contract_boundary, inplace=True)

    def compute_environments(
        self,
        from_which,
        xrange=None,
        yrange=None,
        max_bond=None,
        *,
        cutoff=1e-10,
        canonize=True,
        mode='mps',
        layer_tags=None,
        dense=False,
        compress_opts=None,
        envs=None,
        **contract_boundary_opts
    ):
        """Compute the ``self.Lx`` 1D boundary tensor networks describing
        the environments of rows and columns.
        """
        tn = self.copy()

        r2d = Rotator2D(tn, xrange, yrange, from_which)
        sweep, row_tag = r2d.vertical_sweep, r2d.row_tag
        contract_boundary_fn = r2d.get_contract_boundary_fn()

        if envs is None:
            envs = {}

        if mode == 'full-bond':
            # set shared storage for opposite env contractions
            contract_boundary_opts.setdefault('opposite_envs', {})

        envs[from_which, sweep[0]] = TensorNetwork([])
        first_row = row_tag(sweep[0])
        if dense:
            tn ^= first_row
        envs[from_which, sweep[1]] = tn.select(first_row)

        for i in sweep[2:]:
            iprevprev = i - 2 * sweep.step
            iprev = i - sweep.step
            if dense:
                tn ^= (row_tag(iprevprev), row_tag(iprev))
            else:
                contract_boundary_fn(
                    iprevprev, iprev,
                    max_bond=max_bond,
                    cutoff=cutoff,
                    mode=mode,
                    canonize=canonize,
                    layer_tags=layer_tags,
                    compress_opts=compress_opts,
                    **contract_boundary_opts,
                )

            envs[from_which, i] = tn.select(first_row)

        return envs

    compute_bottom_environments = functools.partialmethod(
        compute_environments, from_which='bottom')
    """Compute the ``self.Lx`` 1D boundary tensor networks describing
    the lower environments of each row in this 2D tensor network. See
    :meth:`~quimb.tensor.tensor_2d.TensorNetwork2D.compute_row_environments`
    for full details.
    """

    compute_top_environments = functools.partialmethod(
        compute_environments, from_which='top')
    """Compute the ``self.Lx`` 1D boundary tensor networks describing
    the upper environments of each row in this 2D tensor network. See
    :meth:`~quimb.tensor.tensor_2d.TensorNetwork2D.compute_row_environments`
    for full details.
    """

    compute_left_environments = functools.partialmethod(
        compute_environments, from_which='left')
    """Compute the ``self.Ly`` 1D boundary tensor networks describing
    the left environments of each column in this 2D tensor network. See
    :meth:`~quimb.tensor.tensor_2d.TensorNetwork2D.compute_col_environments`
    for full details.
    """

    compute_right_environments = functools.partialmethod(
        compute_environments, from_which='right')
    """Compute the ``self.Ly`` 1D boundary tensor networks describing
    the right environments of each column in this 2D tensor network. See
    :meth:`~quimb.tensor.tensor_2d.TensorNetwork2D.compute_col_environments`
    for full details.
    """

    def compute_row_environments(
        self,
        max_bond=None,
        *,
        cutoff=1e-10,
        canonize=True,
        dense=False,
        mode='mps',
        layer_tags=None,
        compress_opts=None,
        envs=None,
        **contract_boundary_opts
    ):
        r"""Compute the ``2 * self.Lx`` 1D boundary tensor networks describing
        the lower and upper environments of each row in this 2D tensor network,
        *assumed to represent the norm*.

        The 'top' environment for row ``i`` will be a contraction of all
        rows ``i + 1, i + 2, ...`` etc::

             ●━━━●━━━●━━━●━━━●━━━●━━━●━━━●━━━●━━━●
            ╱ ╲ ╱ ╲ ╱ ╲ ╱ ╲ ╱ ╲ ╱ ╲ ╱ ╲ ╱ ╲ ╱ ╲ ╱ ╲

        The 'bottom' environment for row ``i`` will be a contraction of all
        rows ``i - 1, i - 2, ...`` etc::

            ╲ ╱ ╲ ╱ ╲ ╱ ╲ ╱ ╲ ╱ ╲ ╱ ╲ ╱ ╲ ╱ ╲ ╱ ╲ ╱
             ●━━━●━━━●━━━●━━━●━━━●━━━●━━━●━━━●━━━●

        Such that
        ``envs['top', i] & self.select(self.row_tag(i)) & envs['bottom', i]``
        would look like::

             ●━━━●━━━●━━━●━━━●━━━●━━━●━━━●━━━●━━━●
            ╱ ╲ ╱ ╲ ╱ ╲ ╱ ╲ ╱ ╲ ╱ ╲ ╱ ╲ ╱ ╲ ╱ ╲ ╱ ╲
            o─o─o─o─o─o─o─o─o─o─o─o─o─o─o─o─o─o─o─o
            ╲ ╱ ╲ ╱ ╲ ╱ ╲ ╱ ╲ ╱ ╲ ╱ ╲ ╱ ╲ ╱ ╲ ╱ ╲ ╱
             ●━━━●━━━●━━━●━━━●━━━●━━━●━━━●━━━●━━━●

        And be (an approximation of) the norm centered around row ``i``

        Parameters
        ----------
        max_bond : int, optional
            The maximum boundary dimension, AKA 'chi'. The default of ``None``
            means truncation is left purely to ``cutoff`` and is not
            recommended in 2D.
        cutoff : float, optional
            Cut-off value to used to truncate singular values in the boundary
            contraction.
        canonize : bool, optional
            Whether to sweep one way with canonization before compressing.
        dense : bool, optional
            If true, contract the boundary in as a single dense tensor.
        mode : {'mps', 'full-bond'}, optional
            How to perform the boundary compression.
        layer_tags : None or sequence[str], optional
            If ``None``, all tensors at each coordinate pair
            ``[(i, j), (i + 1, j)]`` will be first contracted. If specified,
            then the outer tensor at ``(i, j)`` will be contracted with the
            tensor specified by ``[(i + 1, j), layer_tag]``, for each
            ``layer_tag`` in ``layer_tags``.
        compress_opts : None or dict, optional
            Supplied to
            :meth:`~quimb.tensor.tensor_core.TensorNetwork.compress_between`.
        envs : dict, optional
            Supply an existing dictionary to store the environments in.
        contract_boundary_opts
            Supplied to
            :meth:`~quimb.tensor.tensor_2d.TensorNetwork2D.contract_boundary_from_bottom`
            and
            :meth:`~quimb.tensor.tensor_2d.TensorNetwork2D.contract_boundary_from_top`
            .

        Returns
        -------
        row_envs : dict[(str, int), TensorNetwork]
            The two environment tensor networks of row ``i`` will be stored in
            ``row_envs['bottom', i]`` and ``row_envs['top', i]``.
        """
        contract_boundary_opts['max_bond'] = max_bond
        contract_boundary_opts['cutoff'] = cutoff
        contract_boundary_opts['canonize'] = canonize
        contract_boundary_opts['mode'] = mode
        contract_boundary_opts['dense'] = dense
        contract_boundary_opts['layer_tags'] = layer_tags
        contract_boundary_opts['compress_opts'] = compress_opts

        if envs is None:
            envs = {}

<<<<<<< HEAD
        row_envs['below', 0] = TensorNetwork([])
        row_envs['above', self.Lx - 1] = TensorNetwork([])

        if self.Lx == 1:
            return row_envs
        # upwards pass
        first_row = self.row_tag(0)
        env_bottom = self.copy()
        if dense:
            env_bottom ^= first_row

        row_envs['below', 1] = env_bottom.select(first_row)
        for i in range(2, env_bottom.Lx):
            if dense:
                env_bottom ^= (self.row_tag(i - 2), self.row_tag(i - 1))
            else:
                env_bottom.contract_boundary_from_bottom_(
                    (i - 2, i - 1), **contract_boundary_opts)
            row_envs['below', i] = env_bottom.select(first_row)

        # downwards pass
        last_row = self.row_tag(self.Lx - 1)
        env_top = self.copy()
        if dense:
            env_top ^= last_row

        row_envs['above', self.Lx - 2] = env_top.select(last_row)
        for i in range(env_top.Lx - 3, -1, -1):
            if dense:
                env_top ^= (self.row_tag(i + 1), self.row_tag(i + 2))
            else:
                env_top.contract_boundary_from_top_(
                    (i + 1, i + 2), **contract_boundary_opts)
            row_envs['above', i] = env_top.select(last_row)
=======
        self.compute_top_environments(envs=envs, **contract_boundary_opts)
        self.compute_bottom_environments(envs=envs, **contract_boundary_opts)
>>>>>>> f38c6bfe

        return envs

    def compute_col_environments(
        self,
        max_bond=None,
        *,
        cutoff=1e-10,
        canonize=True,
        dense=False,
        mode='mps',
        layer_tags=None,
        compress_opts=None,
        envs=None,
        **contract_boundary_opts
    ):
        r"""Compute the ``2 * self.Ly`` 1D boundary tensor networks describing
        the left and right environments of each column in this 2D tensor
        network, assumed to represent the norm.

        The 'left' environment for column ``j`` will be a contraction of all
        columns ``j - 1, j - 2, ...`` etc::

            ●<
            ┃
            ●<
            ┃
            ●<
            ┃
            ●<


        The 'right' environment for row ``j`` will be a contraction of all
        rows ``j + 1, j + 2, ...`` etc::

            >●
             ┃
            >●
             ┃
            >●
             ┃
            >●

        Such that
        ``envs['left', j] & self.select(self.col_tag(j)) & envs['right', j]``
        would look like::

               ╱o
            ●< o| >●
            ┃  |o  ┃
            ●< o| >●
            ┃  |o  ┃
            ●< o| >●
            ┃  |o  ┃
            ●< o╱ >●

        And be (an approximation of) the norm centered around column ``j``

        Parameters
        ----------
        max_bond : int, optional
            The maximum boundary dimension, AKA 'chi'. The default of ``None``
            means truncation is left purely to ``cutoff`` and is not
            recommended in 2D.
        cutoff : float, optional
            Cut-off value to used to truncate singular values in the boundary
            contraction.
        canonize : bool, optional
            Whether to sweep one way with canonization before compressing.
        dense : bool, optional
            If true, contract the boundary in as a single dense tensor.
        mode : {'mps', 'full-bond'}, optional
            How to perform the boundary compression.
        layer_tags : None or sequence[str], optional
            If ``None``, all tensors at each coordinate pair
            ``[(i, j), (i + 1, j)]`` will be first contracted. If specified,
            then the outer tensor at ``(i, j)`` will be contracted with the
            tensor specified by ``[(i + 1, j), layer_tag]``, for each
            ``layer_tag`` in ``layer_tags``.
        compress_opts : None or dict, optional
            Supplied to
            :meth:`~quimb.tensor.tensor_core.TensorNetwork.compress_between`.
        contract_boundary_opts
            Supplied to
            :meth:`~quimb.tensor.tensor_2d.TensorNetwork2D.contract_boundary_from_left`
            and
            :meth:`~quimb.tensor.tensor_2d.TensorNetwork2D.contract_boundary_from_right`
            .

        Returns
        -------
        col_envs : dict[(str, int), TensorNetwork]
            The two environment tensor networks of column ``j`` will be stored
            in ``row_envs['left', j]`` and ``row_envs['right', j]``.
        """
        contract_boundary_opts['max_bond'] = max_bond
        contract_boundary_opts['cutoff'] = cutoff
        contract_boundary_opts['canonize'] = canonize
        contract_boundary_opts['mode'] = mode
        contract_boundary_opts['dense'] = dense
        contract_boundary_opts['layer_tags'] = layer_tags
        contract_boundary_opts['compress_opts'] = compress_opts

        if envs is None:
            envs = {}

<<<<<<< HEAD
        # rightwards pass
        col_envs['left', 0] = TensorNetwork([])
        col_envs['right', self.Ly - 1] = TensorNetwork([])
        if self.Ly == 1:
            return col_envs
        first_column = self.col_tag(0)
        env_right = self.copy()
        if dense:
            env_right ^= first_column

        col_envs['left', 1] = env_right.select(first_column)
        for j in range(2, env_right.Ly):
            if dense:
                env_right ^= (self.col_tag(j - 2), self.col_tag(j - 1))
            else:
                env_right.contract_boundary_from_left_(
                    (j - 2, j - 1), **contract_boundary_opts)
            col_envs['left', j] = env_right.select(first_column)

        # leftwards pass
        last_column = self.col_tag(self.Ly - 1)
        env_left = self.copy()
        if dense:
            env_left ^= last_column

        col_envs['right', self.Ly - 2] = env_left.select(last_column)
        for j in range(self.Ly - 3, -1, -1):
            if dense:
                env_left ^= (self.col_tag(j + 1), self.col_tag(j + 2))
            else:
                env_left.contract_boundary_from_right_(
                    (j + 1, j + 2), **contract_boundary_opts)
            col_envs['right', j] = env_left.select(last_column)

        return col_envs
=======
        self.compute_left_environments(envs=envs, **contract_boundary_opts)
        self.compute_right_environments(envs=envs, **contract_boundary_opts)

        return envs
>>>>>>> f38c6bfe

    def _compute_plaquette_environments_row_first(
        self,
        x_bsz,
        y_bsz,
        max_bond=None,
        cutoff=1e-10,
        canonize=True,
        layer_tags=None,
        second_dense=None,
        row_envs=None,
        **compute_environment_opts
    ):
        if second_dense is None:
            second_dense = x_bsz < 2

        # first we contract from either side to produce column environments
        if row_envs is None:
            row_envs = self.compute_row_environments(
                max_bond=max_bond, cutoff=cutoff, canonize=canonize,
                layer_tags=layer_tags, **compute_environment_opts)

        # next we form vertical strips and contract from both top and bottom
        #     for each column
        col_envs = dict()
        for i in range(self.Lx - x_bsz + 1):
            #
            #      ●━━━●━━━●━━━●━━━●━━━●━━━●━━━●━━━●━━━●
            #     ╱ ╲ ╱ ╲ ╱ ╲ ╱ ╲ ╱ ╲ ╱ ╲ ╱ ╲ ╱ ╲ ╱ ╲ ╱ ╲
            #     o─o─o─o─o─o─o─o─o─o─o─o─o─o─o─o─o─o─o─o     ┬
            #     | | | | | | | | | | | | | | | | | | | |     ┊ x_bsz
            #     o─o─o─o─o─o─o─o─o─o─o─o─o─o─o─o─o─o─o─o     ┴
            #     ╲ ╱ ╲ ╱ ╲ ╱ ╲ ╱ ╲ ╱ ╲ ╱ ╲ ╱ ╲ ╱ ╲ ╱ ╲ ╱
            #      ●━━━●━━━●━━━●━━━●━━━●━━━●━━━●━━━●━━━●
            #
            row_i = TensorNetwork((
                row_envs['bottom', i],
                self.select_any([self.row_tag(i + x) for x in range(x_bsz)]),
                row_envs['top', i + x_bsz - 1],
            )).view_as_(TensorNetwork2D, like=self)
            #
            #           y_bsz
            #           <-->               second_dense=True
            #       ●──      ──●
            #       │          │            ╭──     ──╮
            #       ●── .  . ──●            │╭─ . . ─╮│     ┬
            #       │          │     or     ●         ●     ┊ x_bsz
            #       ●── .  . ──●            │╰─ . . ─╯│     ┴
            #       │          │            ╰──     ──╯
            #       ●──      ──●
            #     'left'    'right'       'left'    'right'
            #
            col_envs[i] = row_i.compute_col_environments(
                xrange=(max(i - 1, 0), min(i + x_bsz, self.Lx - 1)),
                max_bond=max_bond, cutoff=cutoff,
                canonize=canonize, layer_tags=layer_tags,
                dense=second_dense, **compute_environment_opts)

        # then range through all the possible plaquettes, selecting the correct
        # boundary tensors from either the column or row environments
        plaquette_envs = dict()
        for i0, j0 in product(range(self.Lx - x_bsz + 1),
                              range(self.Ly - y_bsz + 1)):

            # we want to select bordering tensors from:
            #
            #       L──A──A──R    <- A from the row environments
            #       │  │  │  │
            #  i0+1 L──●──●──R
            #       │  │  │  │    <- L, R from the column environments
            #  i0   L──●──●──R
            #       │  │  │  │
            #       L──B──B──R    <- B from the row environments
            #
            #         j0  j0+1
            #
            left_coos = ((i0 + x, j0 - 1) for x in range(-1, x_bsz + 1))
            left_tags = tuple(
                starmap(self.site_tag, filter(self.valid_coo, left_coos)))

            right_coos = ((i0 + x, j0 + y_bsz) for x in range(-1, x_bsz + 1))
            right_tags = tuple(
                starmap(self.site_tag, filter(self.valid_coo, right_coos)))

            bottom_coos = ((i0 - 1, j0 + x) for x in range(y_bsz))
            bottom_tags = tuple(
                starmap(self.site_tag, filter(self.valid_coo, bottom_coos)))

            above_coos = ((i0 + x_bsz, j0 + x) for x in range(y_bsz))
            above_tags = tuple(
                starmap(self.site_tag, filter(self.valid_coo, above_coos)))

            env_ij = TensorNetwork((
                col_envs[i0]['left', j0].select_any(left_tags),
                col_envs[i0]['right', j0 + y_bsz - 1].select_any(right_tags),
                row_envs['bottom', i0].select_any(bottom_tags),
                row_envs['top', i0 + x_bsz - 1].select_any(above_tags),
            ))

            # finally, absorb any rank-2 corner tensors
            env_ij.rank_simplify_()

            plaquette_envs[(i0, j0), (x_bsz, y_bsz)] = env_ij

        return plaquette_envs

    def _compute_plaquette_environments_col_first(
        self,
        x_bsz,
        y_bsz,
        max_bond=None,
        cutoff=1e-10,
        canonize=True,
        layer_tags=None,
        second_dense=None,
        col_envs=None,
        **compute_environment_opts
    ):
        if second_dense is None:
            second_dense = y_bsz < 2

        # first we contract from either side to produce column environments
        if col_envs is None:
            col_envs = self.compute_col_environments(
                max_bond=max_bond, cutoff=cutoff, canonize=canonize,
                layer_tags=layer_tags, **compute_environment_opts)

        # next we form vertical strips and contract from both top and bottom
        #     for each column
        row_envs = dict()
        for j in range(self.Ly - y_bsz + 1):
            #
            #        y_bsz
            #        <-->
            #
            #      ╭─╱o─╱o─╮
            #     ●──o|─o|──●
            #     ┃╭─|o─|o─╮┃
            #     ●──o|─o|──●
            #     ┃╭─|o─|o─╮┃
            #     ●──o|─o|──●
            #     ┃╭─|o─|o─╮┃
            #     ●──o╱─o╱──●
            #     ┃╭─|o─|o─╮┃
            #     ●──o╱─o╱──●
            #
            col_j = TensorNetwork((
                col_envs['left', j],
                self.select_any([self.col_tag(j + jn) for jn in range(y_bsz)]),
                col_envs['right', j + y_bsz - 1],
            )).view_as_(TensorNetwork2D, like=self)
            #
            #        y_bsz
            #        <-->        second_dense=True
            #     ●──●──●──●      ╭──●──╮
            #     │  │  │  │  or  │ ╱ ╲ │    'top'
            #        .  .           . .                  ┬
            #                                            ┊ x_bsz
            #        .  .           . .                  ┴
            #     │  │  │  │  or  │ ╲ ╱ │    'bottom'
            #     ●──●──●──●      ╰──●──╯
            #
            row_envs[j] = col_j.compute_row_environments(
                yrange=(max(j - 1, 0), min(j + y_bsz, self.Ly - 1)),
                max_bond=max_bond, cutoff=cutoff, canonize=canonize,
                layer_tags=layer_tags, dense=second_dense,
                **compute_environment_opts)

        # then range through all the possible plaquettes, selecting the correct
        # boundary tensors from either the column or row environments
        plaquette_envs = dict()
        for i0, j0 in product(range(self.Lx - x_bsz + 1),
                              range(self.Ly - y_bsz + 1)):

            # we want to select bordering tensors from:
            #
            #          A──A──A──A    <- A from the row environments
            #          │  │  │  │
            #     i0+1 L──●──●──R
            #          │  │  │  │    <- L, R from the column environments
            #     i0   L──●──●──R
            #          │  │  │  │
            #          B──B──B──B    <- B from the row environments
            #
            #            j0  j0+1
            #
            left_coos = ((i0 + x, j0 - 1) for x in range(x_bsz))
            left_tags = tuple(
                starmap(self.site_tag, filter(self.valid_coo, left_coos)))

            right_coos = ((i0 + x, j0 + y_bsz) for x in range(x_bsz))
            right_tags = tuple(
                starmap(self.site_tag, filter(self.valid_coo, right_coos)))

            bottom_coos = ((i0 - 1, j0 + x) for x in range(- 1, y_bsz + 1))
            bottom_tags = tuple(
                starmap(self.site_tag, filter(self.valid_coo, bottom_coos)))

            above_coos = ((i0 + x_bsz, j0 + x) for x in range(- 1, y_bsz + 1))
            above_tags = tuple(
                starmap(self.site_tag, filter(self.valid_coo, above_coos)))

            env_ij = TensorNetwork((
                col_envs['left', j0].select_any(left_tags),
                col_envs['right', j0 + y_bsz - 1].select_any(right_tags),
                row_envs[j0]['bottom', i0].select_any(bottom_tags),
                row_envs[j0]['top', i0 + x_bsz - 1].select_any(above_tags),
            ))

            # finally, absorb any rank-2 corner tensors
            env_ij.rank_simplify_()

            plaquette_envs[(i0, j0), (x_bsz, y_bsz)] = env_ij

        return plaquette_envs

    def compute_plaquette_environments(
        self,
        x_bsz=2,
        y_bsz=2,
        max_bond=None,
        *,
        cutoff=1e-10,
        canonize=True,
        mode='mps',
        layer_tags=None,
        first_contract=None,
        second_dense=None,
        compress_opts=None,
        **compute_environment_opts,
    ):
        r"""Compute all environments like::

            second_dense=False   second_dense=True (& first_contract='columns')

              ●──●                  ╭───●───╮
             ╱│  │╲                 │  ╱ ╲  │
            ●─.  .─●    ┬           ●─ . . ─●    ┬
            │      │    ┊ x_bsz     │       │    ┊ x_bsz
            ●─.  .─●    ┴           ●─ . . ─●    ┴
             ╲│  │╱                 │  ╲ ╱  │
              ●──●                  ╰───●───╯

              <-->                    <->
             y_bsz                   y_bsz

        Use two boundary contractions sweeps.

        Parameters
        ----------
        x_bsz : int, optional
            The size of the plaquettes in the x-direction (number of rows).
        y_bsz : int, optional
            The size of the plaquettes in the y-direction (number of columns).
        max_bond : int, optional
            The maximum boundary dimension, AKA 'chi'. The default of ``None``
            means truncation is left purely to ``cutoff`` and is not
            recommended in 2D.
        cutoff : float, optional
            Cut-off value to used to truncate singular values in the boundary
            contraction.
        canonize : bool, optional
            Whether to sweep one way with canonization before compressing.
        mode : {'mps', 'full-bond'}, optional
            How to perform the boundary compression.
        layer_tags : None or sequence[str], optional
            If ``None``, all tensors at each coordinate pair
            ``[(i, j), (i + 1, j)]`` will be first contracted. If specified,
            then the outer tensor at ``(i, j)`` will be contracted with the
            tensor specified by ``[(i + 1, j), layer_tag]``, for each
            ``layer_tag`` in ``layer_tags``.
        first_contract : {None, 'rows', 'columns'}, optional
            The environments can either be generated with initial sweeps in
            the row or column direction. Generally it makes sense to perform
            this approximate step in whichever is smaller (the default).
        second_dense : None or bool, optional
            Whether to perform the second set of contraction sweeps (in the
            rotated direction from whichever ``first_contract`` is) using
            a dense tensor or boundary method. By default this is only turned
            on if the ``bsz`` in the corresponding direction is 1.
        compress_opts : None or dict, optional
            Supplied to
            :meth:`~quimb.tensor.tensor_core.TensorNetwork.compress_between`.
        compute_environment_opts
            Supplied to
            :meth:`~quimb.tensor.tensor_2d.TensorNetwork2D.compute_col_environments`
            or
            :meth:`~quimb.tensor.tensor_2d.TensorNetwork2D.compute_row_environments`
            .

        Returns
        -------
        dict[((int, int), (int, int)), TensorNetwork]
            The plaquette environments. The key is two tuples of ints, the
            startings coordinate of the plaquette being the first and the size
            of the plaquette being the second pair.
        """
        if first_contract is None:
            if x_bsz > y_bsz:
                first_contract = 'columns'
            elif y_bsz > x_bsz:
                first_contract = 'rows'
            elif self.Lx >= self.Ly:
                first_contract = 'rows'
            else:
                first_contract = 'columns'

        compute_env_fn = {
            'rows': self._compute_plaquette_environments_row_first,
            'columns': self._compute_plaquette_environments_col_first,
        }[first_contract]

        return compute_env_fn(
            x_bsz=x_bsz, y_bsz=y_bsz, max_bond=max_bond, cutoff=cutoff,
            canonize=canonize, mode=mode, layer_tags=layer_tags,
            compress_opts=compress_opts, second_dense=second_dense,
            **compute_environment_opts)


def is_lone_coo(where):
    """Check if ``where`` has been specified as a single coordinate pair.
    """
    return (len(where) == 2) and (isinstance(where[0], Integral))


def gate_string_split_(TG, where, string, original_ts, bonds_along,
                       reindex_map, site_ix, info, **compress_opts):

    # by default this means singuvalues are kept in the string 'blob' tensor
    compress_opts.setdefault('absorb', 'right')

    # the outer, neighboring indices of each tensor in the string
    neighb_inds = []

    # tensors we are going to contract in the blob, reindex some to attach gate
    contract_ts = []

    for t, coo in zip(original_ts, string):
        neighb_inds.append(tuple(ix for ix in t.inds if ix not in bonds_along))
        contract_ts.append(t.reindex(reindex_map) if coo in where else t)

    # form the central blob of all sites and gate contracted
    blob = tensor_contract(*contract_ts, TG)

    regauged = []

    # one by one extract the site tensors again from each end
    inner_ts = [None] * len(string)
    i = 0
    j = len(string) - 1

    while True:
        lix = neighb_inds[i]
        if i > 0:
            lix += (bonds_along[i - 1],)

        # the original bond we are restoring
        bix = bonds_along[i]

        # split the blob!
        inner_ts[i], *maybe_svals, blob = blob.split(
            left_inds=lix, get='tensors', bond_ind=bix, **compress_opts)

        # if singular values are returned (``absorb=None``) check if we should
        #     return them via ``info``, e.g. for ``SimpleUpdate`
        if maybe_svals and info is not None:
            s = next(iter(maybe_svals)).data
            coo_pair = tuple(sorted((string[i], string[i + 1])))
            info['singular_values', coo_pair] = s

            # regauge the blob but record so as to unguage later
            if i != j - 1:
                blob.multiply_index_diagonal_(bix, s)
                regauged.append((i + 1, bix, s))

        # move inwards along string, terminate if two ends meet
        i += 1
        if i == j:
            inner_ts[i] = blob
            break

        # extract at end of string
        lix = neighb_inds[j]
        if j < len(string) - 1:
            lix += (bonds_along[j],)

        # the original bond we are restoring
        bix = bonds_along[j - 1]

        # split the blob!
        inner_ts[j], *maybe_svals, blob = blob.split(
            left_inds=lix, get='tensors', bond_ind=bix, **compress_opts)

        # if singular values are returned (``absorb=None``) check if we should
        #     return them via ``info``, e.g. for ``SimpleUpdate`
        if maybe_svals and info is not None:
            s = next(iter(maybe_svals)).data
            coo_pair = tuple(sorted((string[j - 1], string[j])))
            info['singular_values', coo_pair] = s

            # regauge the blob but record so as to unguage later
            if j != i + 1:
                blob.multiply_index_diagonal_(bix, s)
                regauged.append((j - 1, bix, s))

        # move inwards along string, terminate if two ends meet
        j -= 1
        if j == i:
            inner_ts[j] = blob
            break

    # ungauge the site tensors along bond if necessary
    for i, bix, s in regauged:
        t = inner_ts[i]
        t.multiply_index_diagonal_(bix, s**-1)

    # transpose to match original tensors and update original data
    for to, tn in zip(original_ts, inner_ts):
        tn.transpose_like_(to)
        to.modify(data=tn.data)


def gate_string_reduce_split_(TG, where, string, original_ts, bonds_along,
                              reindex_map, site_ix, info, **compress_opts):

    # by default this means singuvalues are kept in the string 'blob' tensor
    compress_opts.setdefault('absorb', 'right')

    # indices to reduce, first and final include physical indices for gate
    inds_to_reduce = [(bonds_along[0], site_ix[0])]
    for b1, b2 in pairwise(bonds_along):
        inds_to_reduce.append((b1, b2))
    inds_to_reduce.append((bonds_along[-1], site_ix[-1]))

    # tensors that remain on the string sites and those pulled into string
    outer_ts, inner_ts = [], []
    for coo, rix, t in zip(string, inds_to_reduce, original_ts):
        tq, tr = t.split(left_inds=None, right_inds=rix,
                         method='qr', get='tensors')
        outer_ts.append(tq)
        inner_ts.append(tr.reindex_(reindex_map) if coo in where else tr)

    # contract the blob of gate with reduced tensors only
    blob = tensor_contract(*inner_ts, TG)

    regauged = []

    # extract the new reduced tensors sequentially from each end
    i = 0
    j = len(string) - 1

    while True:

        # extract at beginning of string
        lix = bonds(blob, outer_ts[i])
        if i == 0:
            lix.add(site_ix[0])
        else:
            lix.add(bonds_along[i - 1])

        # the original bond we are restoring
        bix = bonds_along[i]

        # split the blob!
        inner_ts[i], *maybe_svals, blob = blob.split(
            left_inds=lix, get='tensors', bond_ind=bix, **compress_opts)

        # if singular values are returned (``absorb=None``) check if we should
        #     return them via ``info``, e.g. for ``SimpleUpdate`
        if maybe_svals and info is not None:
            s = next(iter(maybe_svals)).data
            coo_pair = tuple(sorted((string[i], string[i + 1])))
            info['singular_values', coo_pair] = s

            # regauge the blob but record so as to unguage later
            if i != j - 1:
                blob.multiply_index_diagonal_(bix, s)
                regauged.append((i + 1, bix, s))

        # move inwards along string, terminate if two ends meet
        i += 1
        if i == j:
            inner_ts[i] = blob
            break

        # extract at end of string
        lix = bonds(blob, outer_ts[j])
        if j == len(string) - 1:
            lix.add(site_ix[-1])
        else:
            lix.add(bonds_along[j])

        # the original bond we are restoring
        bix = bonds_along[j - 1]

        # split the blob!
        inner_ts[j], *maybe_svals, blob = blob.split(
            left_inds=lix, get='tensors', bond_ind=bix, **compress_opts)

        # if singular values are returned (``absorb=None``) check if we should
        #     return them via ``info``, e.g. for ``SimpleUpdate`
        if maybe_svals and info is not None:
            s = next(iter(maybe_svals)).data
            coo_pair = tuple(sorted((string[j - 1], string[j])))
            info['singular_values', coo_pair] = s

            # regauge the blob but record so as to unguage later
            if j != i + 1:
                blob.multiply_index_diagonal_(bix, s)
                regauged.append((j - 1, bix, s))

        # move inwards along string, terminate if two ends meet
        j -= 1
        if j == i:
            inner_ts[j] = blob
            break

    # reabsorb the inner reduced tensors into the sites
    new_ts = [
        tensor_contract(ts, tr, output_inds=to.inds)
        for to, ts, tr in zip(original_ts, outer_ts, inner_ts)
    ]

    # ungauge the site tensors along bond if necessary
    for i, bix, s in regauged:
        t = new_ts[i]
        t.multiply_index_diagonal_(bix, s**-1)

    # update originals
    for to, t in zip(original_ts, new_ts):
        to.modify(data=t.data)


class TensorNetwork2DVector(TensorNetwork2D,
                            TensorNetwork):
    """Mixin class  for a 2D square lattice vector TN, i.e. one with a single
    physical index per site.
    """

    _EXTRA_PROPS = (
        '_site_tag_id',
        '_row_tag_id',
        '_col_tag_id',
        '_Lx',
        '_Ly',
        '_site_ind_id',
    )

    @property
    def site_ind_id(self):
        return self._site_ind_id

    def site_ind(self, i, j):
        if not isinstance(i, str):
            i = i % self.Lx
        if not isinstance(j, str):
            j = j % self.Ly
        return self.site_ind_id.format(i, j)

    def reindex_sites(self, new_id, where=None, inplace=False):
        if where is None:
            where = self.gen_site_coos()

        return self.reindex(
            {
                self.site_ind(*ij): new_id.format(*ij) for ij in where
            },
            inplace=inplace
        )

    @site_ind_id.setter
    def site_ind_id(self, new_id):
        if self._site_ind_id != new_id:
            self.reindex_sites(new_id, inplace=True)
            self._site_ind_id = new_id

    @property
    def site_inds(self):
        """All of the site inds.
        """
        return tuple(starmap(self.site_ind, self.gen_site_coos()))

    def to_dense(self, *inds_seq, **contract_opts):
        """Return the dense ket version of this 2D vector, i.e. a ``qarray``
        with shape (-1, 1).
        """
        if not inds_seq:
            # just use list of site indices
            return do('reshape', TensorNetwork.to_dense(
                self, self.site_inds, **contract_opts
            ), (-1, 1))

        return TensorNetwork.to_dense(self, *inds_seq, **contract_opts)

    def phys_dim(self, i=None, j=None):
        """Get the size of the physical indices / a specific physical index.
        """
        if (i is not None) and (j is not None):
            pix = self.site_ind(i, j)
        else:
            # allow for when some physical indices might have been contracted
            pix = next(iter(
                ix for ix in self.site_inds if ix in self.ind_map
            ))
        return self.ind_size(pix)

    def make_norm(
        self,
        mangle_append='*',
        layer_tags=('KET', 'BRA'),
        return_all=False,
    ):
        """Make the norm tensor network of this 2D vector.

        Parameters
        ----------
        mangle_append : {str, False or None}, optional
            How to mangle the inner indices of the bra.
        layer_tags : (str, str), optional
            The tags to identify the top and bottom.
        return_all : bool, optional
            Return the norm, the ket and the bra.
        """
        ket = self.copy()
        ket.add_tag(layer_tags[0])

        bra = ket.retag({layer_tags[0]: layer_tags[1]})
        bra.conj_(mangle_append)

        norm = ket | bra

        if return_all:
            return norm, ket, bra
        return norm

    def gate(
        self,
        G,
        where,
        contract=False,
        tags=None,
        propagate_tags='sites',
        inplace=False,
        info=None,
        long_range_use_swaps=False,
        long_range_path_sequence=None,
        **compress_opts
    ):
        """Apply the dense gate ``G``, maintaining the physical indices of this
        2D vector tensor network.

        Parameters
        ----------
        G : array_like
            The gate array to apply, should match or be factorable into the
            shape ``(phys_dim,) * (2 * len(where))``.
        where : sequence of tuple[int, int] or tuple[int, int]
            Which site coordinates to apply the gate to.
        contract : {'reduce-split', 'split', False, True}, optional
            How to contract the gate into the 2D tensor network:

                - False: gate is added to network and nothing is contracted,
                  tensor network structure is thus not maintained.
                - True: gate is contracted with all tensors involved, tensor
                  network structure is thus only maintained if gate acts on a
                  single site only.
                - 'split': contract all involved tensors then split the result
                  back into two.
                - 'reduce-split': factor the two physical indices into
                  'R-factors' using QR decompositions on the original site
                  tensors, then contract the gate, split it and reabsorb each
                  side. Much cheaper than ``'split'``.

            The final three methods are relevant for two site gates only, for
            single site gates they use the ``contract=True`` option which also
            maintains the structure of the TN. See below for a pictorial
            description of each method.
        tags : str or sequence of str, optional
            Tags to add to the new gate tensor.
        propagate_tags : {'sites', 'register', True, False}, optional
            If ``contract==False``, which tags to propagate to the new gate
            tensor from the tensors it was applied to:

                - If ``'sites'``, then only propagate tags matching e.g.
                  'I{},{}' and ignore all others. I.e. assuming unitary gates
                  just propagate the causal lightcone.
                - If ``'register'``, then only propagate tags matching the
                  sites of where this gate was actually applied. I.e. ignore
                  the lightcone, just keep track of which 'registers' the gate
                  was applied to.
                - If ``False``, propagate nothing.
                - If ``True``, propagate all tags.

        inplace : bool, optional
            Whether to perform the gate operation inplace on the tensor
            network or not.
        info : None or dict, optional
            Used to store extra optional information such as the singular
            values if not absorbed.
        compress_opts
            Supplied to :func:`~quimb.tensor.tensor_core.tensor_split` for any
            ``contract`` methods that involve splitting. Ignored otherwise.

        Returns
        -------
        G_psi : TensorNetwork2DVector
            The new 2D vector TN like ``IIIGII @ psi`` etc.

        Notes
        -----

        The ``contract`` options look like the following (for two site gates).

        ``contract=False``::

              │   │
              GGGGG
              │╱  │╱
            ──●───●──
             ╱   ╱

        ``contract=True``::

              │╱  │╱
            ──GGGGG──
             ╱   ╱

        ``contract='split'``::

              │╱  │╱          │╱  │╱
            ──GGGGG──  ==>  ──G┄┄┄G──
             ╱   ╱           ╱   ╱
             <SVD>

        ``contract='reduce-split'``::

               │   │             │ │
               GGGGG             GGG               │ │
               │╱  │╱   ==>     ╱│ │  ╱   ==>     ╱│ │  ╱          │╱  │╱
             ──●───●──       ──>─●─●─<──       ──>─GGG─<──  ==>  ──G┄┄┄G──
              ╱   ╱           ╱     ╱           ╱     ╱           ╱   ╱
            <QR> <LQ>                            <SVD>

        For one site gates when one of the 'split' methods is supplied
        ``contract=True`` is assumed.
        """
        check_opt("contract", contract, (False, True, 'split', 'reduce-split'))

        psi = self if inplace else self.copy()

        if is_lone_coo(where):
            where = (where,)
        else:
            where = tuple(where)
        ng = len(where)

        dp = psi.phys_dim(*where[0])
        tags = tags_to_oset(tags)

        # allow a matrix to be reshaped into a tensor if it factorizes
        #     i.e. (4, 4) assumed to be two qubit gate -> (2, 2, 2, 2)
        G = maybe_factor_gate_into_tensor(G, dp, ng, where)

        site_ix = [psi.site_ind(i, j) for i, j in where]
        # new indices to join old physical sites to new gate
        bnds = [rand_uuid() for _ in range(ng)]
        reindex_map = dict(zip(site_ix, bnds))

        TG = Tensor(G, inds=site_ix + bnds, tags=tags, left_inds=bnds)

        if contract is False:
            #
            #       │   │      <- site_ix
            #       GGGGG
            #       │╱  │╱     <- bnds
            #     ──●───●──
            #      ╱   ╱
            #
            if propagate_tags:
                if propagate_tags == 'register':
                    old_tags = oset(starmap(psi.site_tag, where))
                else:
                    old_tags = oset_union(psi.tensor_map[tid].tags
                                          for ind in site_ix
                                          for tid in psi.ind_map[ind])

                if propagate_tags == 'sites':
                    # use regex to take tags only matching e.g. 'I4,3'
                    rex = re.compile(psi.site_tag_id.format(r"\d+", r"\d+"))
                    old_tags = oset(filter(rex.match, old_tags))

                TG.modify(tags=TG.tags | old_tags)

            psi.reindex_(reindex_map)
            psi |= TG
            return psi

        elif (contract is True) or (ng == 1):
            #
            #       │╱  │╱
            #     ──GGGGG──
            #      ╱   ╱
            #
            psi.reindex_(reindex_map)

            # get the sites that used to have the physical indices
            site_tids = psi._get_tids_from_inds(bnds, which='any')

            # pop the sites, contract, then re-add
            pts = [psi._pop_tensor(tid) for tid in site_tids]
            psi |= tensor_contract(*pts, TG)

            return psi

        # following are all based on splitting tensors to maintain structure
        ij_a, ij_b = where

        # parse the argument specifying how to find the path between
        # non-nearest neighbours
        if long_range_path_sequence is not None:
            # make sure we can index
            long_range_path_sequence = tuple(long_range_path_sequence)
            # if the first element is a str specifying move sequence, e.g.
            #     ('v', 'h')
            #     ('av', 'bv', 'ah', 'bh')  # using swaps
            manual_lr_path = not isinstance(long_range_path_sequence[0], str)
            # otherwise assume a path has been manually specified, e.g.
            #     ((1, 2), (2, 2), (2, 3), ... )
            #     (((1, 1), (1, 2)), ((4, 3), (3, 3)), ...)  # using swaps
        else:
            manual_lr_path = False

        # check if we are not nearest neighbour and need to swap first
        if long_range_use_swaps:

            if manual_lr_path:
                *swaps, final = long_range_path_sequence
            else:
                # find a swap path
                *swaps, final = gen_long_range_swap_path(
                    ij_a, ij_b, sequence=long_range_path_sequence)

            # move the sites together
            SWAP = get_swap(dp, dtype=get_dtype_name(G),
                            backend=infer_backend(G))
            for pair in swaps:
                psi.gate_(SWAP, pair, contract=contract, absorb='right')

            compress_opts['info'] = info
            compress_opts['contract'] = contract

            # perform actual gate also compressing etc on 'way back'
            psi.gate_(G, final, **compress_opts)

            compress_opts.setdefault('absorb', 'both')
            for pair in reversed(swaps):
                psi.gate_(SWAP, pair, **compress_opts)

            return psi

        if manual_lr_path:
            string = long_range_path_sequence
        else:
            string = tuple(gen_long_range_path(
                *where, sequence=long_range_path_sequence))

        # the tensors along this string, which will be updated
        original_ts = [psi[coo] for coo in string]

        # the len(string) - 1 indices connecting the string
        bonds_along = [next(iter(bonds(t1, t2)))
                       for t1, t2 in pairwise(original_ts)]

        if contract == 'split':
            #
            #       │╱  │╱          │╱  │╱
            #     ──GGGGG──  ==>  ──G┄┄┄G──
            #      ╱   ╱           ╱   ╱
            #
            gate_string_split_(
                TG, where, string, original_ts, bonds_along,
                reindex_map, site_ix, info, **compress_opts)

        elif contract == 'reduce-split':
            #
            #       │   │             │ │
            #       GGGGG             GGG               │ │
            #       │╱  │╱   ==>     ╱│ │  ╱   ==>     ╱│ │  ╱          │╱  │╱
            #     ──●───●──       ──>─●─●─<──       ──>─GGG─<──  ==>  ──G┄┄┄G──
            #      ╱   ╱           ╱     ╱           ╱     ╱           ╱   ╱
            #    <QR> <LQ>                            <SVD>
            #
            gate_string_reduce_split_(
                TG, where, string, original_ts, bonds_along,
                reindex_map, site_ix, info, **compress_opts)

        return psi

    gate_ = functools.partialmethod(gate, inplace=True)

    def compute_norm(
        self,
        layer_tags=('KET', 'BRA'),
        **contract_opts,
    ):
        """Compute the norm of this vector via boundary contraction.
        """
        norm = self.make_norm(layer_tags=layer_tags)
        return norm.contract_boundary(layer_tags=layer_tags, **contract_opts)

    def compute_local_expectation(
        self,
        terms,
        max_bond=None,
        *,
        cutoff=1e-10,
        canonize=True,
        mode='mps',
        layer_tags=('KET', 'BRA'),
        normalized=False,
        autogroup=True,
        contract_optimize='auto-hq',
        return_all=False,
        plaquette_envs=None,
        plaquette_map=None,
        **plaquette_env_options,
    ):
        r"""Compute the sum of many local expecations by essentially forming
        the reduced density matrix of all required plaquettes. If you supply
        ``normalized=True`` each expecation is locally normalized, which a) is
        usually more accurate and b) doesn't require a separate normalization
        boundary contraction.

        Parameters
        ----------
        terms : dict[tuple[tuple[int], array]
            A dictionary mapping site coordinates to raw operators, which will
            be supplied to
            :meth:`~quimb.tensor.tensor_2d.TensorNetwork2DVector.gate`. The
            keys should either be a single coordinate - ``(i, j)`` - describing
            a single site operator, or a pair of coordinates -
            ``((i_a, j_a), (i_b, j_b))`` describing a two site operator.
        max_bond : int, optional
            The maximum boundary dimension, AKA 'chi'. The default of ``None``
            means truncation is left purely to ``cutoff`` and is not
            recommended in 2D.
        cutoff : float, optional
            Cut-off value to used to truncate singular values in the boundary
            contraction.
        canonize : bool, optional
            Whether to sweep one way with canonization before compressing.
        mode : {'mps', 'full-bond'}, optional
            How to perform the compression on the boundary.
        layer_tags : None or sequence of str, optional
            If given, perform a multilayer contraction, contracting the inner
            sites in each layer into the boundary individually.
        normalized : bool, optional
            If True, normalize the value of each local expectation by the local
            norm: $\langle O_i \rangle = Tr[\rho_p O_i] / Tr[\rho_p]$.
        autogroup : bool, optional
            If ``True`` (the default), group terms into horizontal and vertical
            sets to be computed separately (usually more efficient) if
            possible.
        contract_optimize : str, optional
            Contraction path finder to use for contracting the local plaquette
            expectation (and optionally normalization).
        return_all : bool, optional
            Whether to the return all the values individually as a dictionary
            of coordinates to tuple[local_expectation, local_norm].
        plaquette_envs : None or dict, optional
            Supply precomputed plaquette environments.
        plaquette_map : None, dict, optional
            Supply the mapping of which plaquettes (denoted by
            ``((x0, y0), (dx, dy))``) to use for which coordinates, it will be
            calculated automatically otherwise.
        plaquette_env_options
            Supplied to
            :meth:`~quimb.tensor.tensor_2d.TensorNetwork2D.compute_plaquette_environments`
            to generate the plaquette environments, equivalent to approximately
            performing the partial trace.

        Returns
        -------
        scalar or dict
        """
        norm, ket, bra = self.make_norm(return_all=True)

        if plaquette_envs is None:
            plaquette_env_options["max_bond"] = max_bond
            plaquette_env_options["cutoff"] = cutoff
            plaquette_env_options["canonize"] = canonize
            plaquette_env_options["mode"] = mode
            plaquette_env_options["layer_tags"] = layer_tags

            plaquette_envs = dict()
            for x_bsz, y_bsz in calc_plaquette_sizes(terms.keys(), autogroup):
                plaquette_envs.update(norm.compute_plaquette_environments(
                    x_bsz=x_bsz, y_bsz=y_bsz, **plaquette_env_options))

        if plaquette_map is None:
            # work out which plaquettes to use for which terms
            plaquette_map = calc_plaquette_map(plaquette_envs)

        # now group the terms into just the plaquettes we need
        plaq2coo = defaultdict(list)
        for where, G in terms.items():
            p = plaquette_map[where]
            plaq2coo[p].append((where, G))

        expecs = dict()
        for p in plaq2coo:
            # site tags for the plaquette
            sites = tuple(starmap(ket.site_tag, plaquette_to_sites(p)))

            # view the ket portion as 2d vector so we can gate it
            ket_local = ket.select_any(sites)
            ket_local.view_as_(TensorNetwork2DVector, like=self)
            bra_and_env = bra.select_any(sites) | plaquette_envs[p]

            with oe.shared_intermediates():
                # compute local estimation of norm for this plaquette
                if normalized:
                    norm_i0j0 = (
                        ket_local | bra_and_env
                    ).contract(all, optimize=contract_optimize)
                else:
                    norm_i0j0 = None

                # for each local term on plaquette compute expectation
                for where, G in plaq2coo[p]:
                    expec_ij = (
                        ket_local.gate(G, where, contract=False) | bra_and_env
                    ).contract(all, optimize=contract_optimize)

                    expecs[where] = expec_ij, norm_i0j0

        if return_all:
            return expecs

        if normalized:
            return functools.reduce(add, (e / n for e, n in expecs.values()))

        return functools.reduce(add, (e for e, _ in expecs.values()))

    def normalize(
        self,
        max_bond=None,
        *,
        cutoff=1e-10,
        canonize=True,
        mode='mps',
        layer_tags=('KET', 'BRA'),
        balance_bonds=False,
        equalize_norms=False,
        inplace=False,
        **contract_boundary_opts,
    ):
        """Normalize this PEPS.

        Parameters
        ----------
        max_bond : int, optional
            The maximum boundary dimension, AKA 'chi'. The default of ``None``
            means truncation is left purely to ``cutoff`` and is not
            recommended in 2D.
        cutoff : float, optional
            Cut-off value to used to truncate singular values in the boundary
            contraction.
        canonize : bool, optional
            Whether to sweep one way with canonization before compressing.
        mode : {'mps', 'full-bond'}, optional
            How to perform the compression on the boundary.
        layer_tags : None or sequence of str, optional
            If given, perform a multilayer contraction, contracting the inner
            sites in each layer into the boundary individually.
        balance_bonds : bool, optional
            Whether to balance the bonds after normalization, a form of
            conditioning.
        equalize_norms : bool, optional
            Whether to set all the tensor norms to the same value after
            normalization, another form of conditioning.
        inplace : bool, optional
            Whether to perform the normalization inplace or not.
        contract_boundary_opts
            Supplied to
            :meth:`~quimb.tensor.tensor_2d.TensorNetwork2D.contract_boundary`,
            by default, two layer contraction will be used.
        """
        contract_boundary_opts["max_bond"] = max_bond
        contract_boundary_opts["cutoff"] = cutoff
        contract_boundary_opts["canonize"] = canonize
        contract_boundary_opts["mode"] = mode
        contract_boundary_opts["layer_tags"] = layer_tags

        norm = self.make_norm()
        nfact = norm.contract_boundary(**contract_boundary_opts)

        n_ket = self.multiply_each(
            nfact**(-1 / (2 * self.num_tensors)), inplace=inplace)

        if balance_bonds:
            n_ket.balance_bonds_()

        if equalize_norms:
            n_ket.equalize_norms_()

        return n_ket

    normalize_ = functools.partialmethod(normalize, inplace=True)


class TensorNetwork2DOperator(TensorNetwork2D,
                              TensorNetwork):
    """Mixin class  for a 2D square lattice TN operator, i.e. one with both
    'upper' and 'lower' site (physical) indices.
    """

    _EXTRA_PROPS = (
        '_site_tag_id',
        '_row_tag_id',
        '_col_tag_id',
        '_Lx',
        '_Ly',
        '_upper_ind_id',
        '_lower_ind_id',
    )

    @property
    def lower_ind_id(self):
        return self._lower_ind_id

    def lower_ind(self, i, j):
        if not isinstance(i, str):
            i = i % self.Lx
        if not isinstance(j, str):
            j = j % self.Ly
        return self.lower_ind_id.format(i, j)

    @property
    def lower_inds(self):
        """All of the lower inds.
        """
        return tuple(starmap(self.lower_ind, self.gen_site_coos()))

    @property
    def upper_ind_id(self):
        return self._upper_ind_id

    def upper_ind(self, i, j):
        if not isinstance(i, str):
            i = i % self.Lx
        if not isinstance(j, str):
            j = j % self.Ly
        return self.upper_ind_id.format(i, j)

    @property
    def upper_inds(self):
        """All of the upper inds.
        """
        return tuple(starmap(self.upper_ind, self.gen_site_coos()))

    def to_dense(self, *inds_seq, **contract_opts):
        """Return the dense matrix version of this 2D operator, i.e. a
        ``qarray`` with shape (d, d).
        """
        if not inds_seq:
            inds_seq = (self.upper_inds, self.lower_inds)

        return TensorNetwork.to_dense(self, *inds_seq, **contract_opts)

    def phys_dim(self, i=0, j=0, which='upper'):
        """Get a physical index size of this 2D operator.
        """
        if which == 'upper':
            return self[i, j].ind_size(self.upper_ind(i, j))

        if which == 'lower':
            return self[i, j].ind_size(self.lower_ind(i, j))


class TensorNetwork2DFlat(TensorNetwork2D,
                          TensorNetwork):
    """Mixin class for a 2D square lattice tensor network with a single tensor
    per site, for example, both PEPS and PEPOs.
    """

    _EXTRA_PROPS = (
        '_site_tag_id',
        '_row_tag_id',
        '_col_tag_id',
        '_Lx',
        '_Ly',
    )

    def bond(self, coo1, coo2):
        """Get the name of the index defining the bond between sites at
        ``coo1`` and ``coo2``.
        """
        b_ix, = self[coo1].bonds(self[coo2])
        return b_ix

    def bond_size(self, coo1, coo2):
        """Return the size of the bond between sites at ``coo1`` and ``coo2``.
        """
        b_ix = self.bond(coo1, coo2)
        return self[coo1].ind_size(b_ix)

    def expand_bond_dimension(self, new_bond_dim, inplace=True, bra=None,
                              rand_strength=0.0):
        """Increase the bond dimension of this flat, 2D, tensor network,
        padding the tensor data with either zeros or random entries.

        Parameters
        ----------
        new_bond_dim : int
            The new dimension. If smaller or equal to the current bond
            dimension nothing will happend.
        inplace : bool, optional
            Whether to expand in place (the default), or return a new TN.
        bra : TensorNetwork2DFlat, optional
            Expand this TN with the same data also, assuming it to be the
            conjugate, bra, TN.
        rand_strength : float, optional
            If greater than zero, pad the data arrays with gaussian noise of
            this strength.

        Returns
        -------
        expanded : TensorNetwork2DFlat
        """

        expanded = self if inplace else self.copy()

        for coo_a in self.gen_site_coos():
            tensor = expanded[coo_a]
            inds_to_expand = [
                self.bond(coo_a, coo_b)
                for coo_b in nearest_neighbors(coo_a)
                if self.valid_coo(coo_b)
            ]

            pads = [(0, 0) if i not in inds_to_expand else
                    (0, max(new_bond_dim - d, 0))
                    for d, i in zip(tensor.shape, tensor.inds)]

            if rand_strength > 0:
                edata = do('pad', tensor.data, pads, mode=rand_padder,
                           rand_strength=rand_strength)
            else:
                edata = do('pad', tensor.data, pads, mode='constant')

            tensor.modify(data=edata)

            if bra is not None:
                bra[coo_a].modify(data=tensor.data.conj())

        return expanded


class PEPS(TensorNetwork2DVector,
           TensorNetwork2DFlat,
           TensorNetwork2D,
           TensorNetwork):
    r"""Projected Entangled Pair States object::


                         ...
             │    │    │    │    │    │
             ●────●────●────●────●────●──
            ╱│   ╱│   ╱│   ╱│   ╱│   ╱│
             │    │    │    │    │    │
             ●────●────●────●────●────●──
            ╱│   ╱│   ╱│   ╱│   ╱│   ╱│
             │    │    │    │    │    │   ...
             ●────●────●────●────●────●──
            ╱│   ╱│   ╱│   ╱│   ╱│   ╱│
             │    │    │    │    │    │
             ●────●────●────●────●────●──
            ╱    ╱    ╱    ╱    ╱    ╱

    Parameters
    ----------
    arrays : sequence of sequence of array
        The core tensor data arrays.
    shape : str, optional
        Which order the dimensions of the arrays are stored in, the default
        ``'urdlp'`` stands for ('up', 'right', 'down', 'left', 'physical').
        Arrays on the edge of lattice are assumed to be missing the
        corresponding dimension.
    tags : set[str], optional
        Extra global tags to add to the tensor network.
    site_ind_id : str, optional
        String specifier for naming convention of site indices.
    site_tag_id : str, optional
        String specifier for naming convention of site tags.
    row_tag_id : str, optional
        String specifier for naming convention of row tags.
    col_tag_id : str, optional
        String specifier for naming convention of column tags.
    """

    _EXTRA_PROPS = (
        '_site_tag_id',
        '_row_tag_id',
        '_col_tag_id',
        '_Lx',
        '_Ly',
        '_site_ind_id',
    )

    def __init__(self, arrays, *, shape='urdlp', tags=None,
                 site_ind_id='k{},{}', site_tag_id='I{},{}',
                 row_tag_id='ROW{}', col_tag_id='COL{}', **tn_opts):

        if isinstance(arrays, PEPS):
            super().__init__(arrays)
            return

        tags = tags_to_oset(tags)
        self._site_ind_id = site_ind_id
        self._site_tag_id = site_tag_id
        self._row_tag_id = row_tag_id
        self._col_tag_id = col_tag_id

        arrays = tuple(tuple(x for x in xs) for xs in arrays)
        self._Lx = len(arrays)
        self._Ly = len(arrays[0])
        tensors = []

        # cache for both creating and retrieving indices
        ix = defaultdict(rand_uuid)

        for i, j in product(range(self.Lx), range(self.Ly)):
            array = arrays[i][j]

            # figure out if we need to transpose the arrays from some order
            #     other than up right down left physical
            array_order = shape
            if i == self.Lx - 1:
                array_order = array_order.replace('u', '')
            if j == self.Ly - 1:
                array_order = array_order.replace('r', '')
            if i == 0:
                array_order = array_order.replace('d', '')
            if j == 0:
                array_order = array_order.replace('l', '')

            # allow convention of missing bonds to be singlet dimensions
            if len(array.shape) != len(array_order):
                array = do('squeeze', array)

            transpose_order = tuple(
                array_order.find(x) for x in 'urdlp' if x in array_order
            )
            if transpose_order != tuple(range(len(array_order))):
                array = do('transpose', array, transpose_order)

            # get the relevant indices corresponding to neighbours
            inds = []
            if 'u' in array_order:
                inds.append(ix[(i + 1, j), (i, j)])
            if 'r' in array_order:
                inds.append(ix[(i, j), (i, j + 1)])
            if 'd' in array_order:
                inds.append(ix[(i, j), (i - 1, j)])
            if 'l' in array_order:
                inds.append(ix[(i, j - 1), (i, j)])
            inds.append(self.site_ind(i, j))

            # mix site, row, column and global tags

            ij_tags = tags | oset((self.site_tag(i, j),
                                   self.row_tag(i),
                                   self.col_tag(j)))

            # create the site tensor!
            tensors.append(Tensor(data=array, inds=inds, tags=ij_tags))

        super().__init__(tensors, virtual=True, **tn_opts)

    @classmethod
    def rand(cls, Lx, Ly, bond_dim, phys_dim=2,
             dtype=float, seed=None, **peps_opts):
        """Create a random (un-normalized) PEPS.

        Parameters
        ----------
        Lx : int
            The number of rows.
        Ly : int
            The number of columns.
        bond_dim : int
            The bond dimension.
        physical : int, optional
            The physical index dimension.
        dtype : dtype, optional
            The dtype to create the arrays with, default is real double.
        seed : int, optional
            A random seed.
        peps_opts
            Supplied to :class:`~quimb.tensor.tensor_2d.PEPS`.

        Returns
        -------
        psi : PEPS
        """
        if seed is not None:
            seed_rand(seed)

        arrays = [[None for _ in range(Ly)] for _ in range(Lx)]

        for i, j in product(range(Lx), range(Ly)):

            shape = []
            if i != Lx - 1:  # bond up
                shape.append(bond_dim)
            if j != Ly - 1:  # bond right
                shape.append(bond_dim)
            if i != 0:  # bond down
                shape.append(bond_dim)
            if j != 0:  # bond left
                shape.append(bond_dim)
            shape.append(phys_dim)

            arrays[i][j] = ops.sensibly_scale(ops.sensibly_scale(
                randn(shape, dtype=dtype)))

        return cls(arrays, **peps_opts)

    def add_PEPS(self, other, inplace=False):
        """Add this PEPS with another.
        """
        if (self.Lx, self.Ly) != (other.Lx, other.Ly):
            raise ValueError("PEPS must be the same size.")

        peps = self if inplace else self.copy()
        for coo in peps.gen_site_coos():
            t1, t2 = peps[coo], other[coo]

            if set(t1.inds) != set(t2.inds):
                # Need to use bonds to match indices
                reindex_map = {}
                i, j = coo
                if i > 0:
                    pair = ((i - 1, j), (i, j))
                    reindex_map[other.bond(*pair)] = peps.bond(*pair)
                if i < self.Lx - 1:
                    pair = ((i, j), (i + 1, j))
                    reindex_map[other.bond(*pair)] = peps.bond(*pair)
                if j > 0:
                    pair = ((i, j - 1), (i, j))
                    reindex_map[other.bond(*pair)] = peps.bond(*pair)
                if j < self.Ly - 1:
                    pair = ((i, j), (i, j + 1))
                    reindex_map[other.bond(*pair)] = peps.bond(*pair)

                t2 = t2.reindex(reindex_map)

            t1.direct_product_(t2, sum_inds=peps.site_ind(*coo))

        return peps

    add_PEPS_ = functools.partialmethod(add_PEPS, inplace=True)

    def __add__(self, other):
        """PEPS addition.
        """
        return self.add_PEPS(other, inplace=False)

    def __iadd__(self, other):
        """In-place PEPS addition.
        """
        return self.add_PEPS(other, inplace=True)

    def show(self):
        """Print a unicode schematic of this PEPS and its bond dimensions.
        """
        show_2d(self, show_lower=True)


class PEPO(TensorNetwork2DOperator,
           TensorNetwork2DFlat,
           TensorNetwork2D,
           TensorNetwork):
    r"""Projected Entangled Pair Operator object::


                         ...
             │╱   │╱   │╱   │╱   │╱   │╱
             ●────●────●────●────●────●──
            ╱│   ╱│   ╱│   ╱│   ╱│   ╱│
             │╱   │╱   │╱   │╱   │╱   │╱
             ●────●────●────●────●────●──
            ╱│   ╱│   ╱│   ╱│   ╱│   ╱│
             │╱   │╱   │╱   │╱   │╱   │╱   ...
             ●────●────●────●────●────●──
            ╱│   ╱│   ╱│   ╱│   ╱│   ╱│
             │╱   │╱   │╱   │╱   │╱   │╱
             ●────●────●────●────●────●──
            ╱    ╱    ╱    ╱    ╱    ╱

    Parameters
    ----------
    arrays : sequence of sequence of array
        The core tensor data arrays.
    shape : str, optional
        Which order the dimensions of the arrays are stored in, the default
        ``'urdlbk'`` stands for ('up', 'right', 'down', 'left', 'bra', 'ket').
        Arrays on the edge of lattice are assumed to be missing the
        corresponding dimension.
    tags : set[str], optional
        Extra global tags to add to the tensor network.
    upper_ind_id : str, optional
        String specifier for naming convention of upper site indices.
    lower_ind_id : str, optional
        String specifier for naming convention of lower site indices.
    site_tag_id : str, optional
        String specifier for naming convention of site tags.
    row_tag_id : str, optional
        String specifier for naming convention of row tags.
    col_tag_id : str, optional
        String specifier for naming convention of column tags.
    """

    _EXTRA_PROPS = (
        '_site_tag_id',
        '_row_tag_id',
        '_col_tag_id',
        '_Lx',
        '_Ly',
        '_upper_ind_id',
        '_lower_ind_id',
    )

    def __init__(self, arrays, *, shape='urdlbk', tags=None,
                 upper_ind_id='k{},{}', lower_ind_id='b{},{}',
                 site_tag_id='I{},{}', row_tag_id='ROW{}', col_tag_id='COL{}',
                 **tn_opts):

        if isinstance(arrays, PEPO):
            super().__init__(arrays)
            return

        tags = tags_to_oset(tags)
        self._upper_ind_id = upper_ind_id
        self._lower_ind_id = lower_ind_id
        self._site_tag_id = site_tag_id
        self._row_tag_id = row_tag_id
        self._col_tag_id = col_tag_id

        arrays = tuple(tuple(x for x in xs) for xs in arrays)
        self._Lx = len(arrays)
        self._Ly = len(arrays[0])
        tensors = []

        # cache for both creating and retrieving indices
        ix = defaultdict(rand_uuid)

        for i, j in product(range(self.Lx), range(self.Ly)):
            array = arrays[i][j]

            # figure out if we need to transpose the arrays from some order
            #     other than up right down left physical
            array_order = shape
            if i == self.Lx - 1:
                array_order = array_order.replace('u', '')
            if j == self.Ly - 1:
                array_order = array_order.replace('r', '')
            if i == 0:
                array_order = array_order.replace('d', '')
            if j == 0:
                array_order = array_order.replace('l', '')

            # allow convention of missing bonds to be singlet dimensions
            if len(array.shape) != len(array_order):
                array = do('squeeze', array)

            transpose_order = tuple(
                array_order.find(x) for x in 'urdlbk' if x in array_order
            )
            if transpose_order != tuple(range(len(array_order))):
                array = do('transpose', array, transpose_order)

            # get the relevant indices corresponding to neighbours
            inds = []
            if 'u' in array_order:
                inds.append(ix[(i + 1, j), (i, j)])
            if 'r' in array_order:
                inds.append(ix[(i, j), (i, j + 1)])
            if 'd' in array_order:
                inds.append(ix[(i, j), (i - 1, j)])
            if 'l' in array_order:
                inds.append(ix[(i, j - 1), (i, j)])
            inds.append(self.lower_ind(i, j))
            inds.append(self.upper_ind(i, j))

            # mix site, row, column and global tags
            ij_tags = tags | oset((self.site_tag(i, j),
                                   self.row_tag(i),
                                   self.col_tag(j)))

            # create the site tensor!
            tensors.append(Tensor(data=array, inds=inds, tags=ij_tags))

        super().__init__(tensors, virtual=True, **tn_opts)

    @classmethod
    def rand(cls, Lx, Ly, bond_dim, phys_dim=2, herm=False,
             dtype=float, seed=None, **pepo_opts):
        """Create a random PEPO.

        Parameters
        ----------
        Lx : int
            The number of rows.
        Ly : int
            The number of columns.
        bond_dim : int
            The bond dimension.
        physical : int, optional
            The physical index dimension.
        herm : bool, optional
            Whether to symmetrize the tensors across the physical bonds to make
            the overall operator hermitian.
        dtype : dtype, optional
            The dtype to create the arrays with, default is real double.
        seed : int, optional
            A random seed.
        pepo_opts
            Supplied to :class:`~quimb.tensor.tensor_2d.PEPO`.

        Returns
        -------
        X : PEPO
        """
        if seed is not None:
            seed_rand(seed)

        arrays = [[None for _ in range(Ly)] for _ in range(Lx)]

        for i, j in product(range(Lx), range(Ly)):

            shape = []
            if i != Lx - 1:  # bond up
                shape.append(bond_dim)
            if j != Ly - 1:  # bond right
                shape.append(bond_dim)
            if i != 0:  # bond down
                shape.append(bond_dim)
            if j != 0:  # bond left
                shape.append(bond_dim)
            shape.append(phys_dim)
            shape.append(phys_dim)

            X = ops.sensibly_scale(ops.sensibly_scale(
                randn(shape, dtype=dtype)))

            if herm:
                new_order = list(range(len(shape)))
                new_order[-2], new_order[-1] = new_order[-1], new_order[-2]
                X = (do('conj', X) + do('transpose', X, new_order)) / 2

            arrays[i][j] = X

        return cls(arrays, **pepo_opts)

    rand_herm = functools.partialmethod(rand, herm=True)

    def add_PEPO(self, other, inplace=False):
        """Add this PEPO with another.
        """
        if (self.Lx, self.Ly) != (other.Lx, other.Ly):
            raise ValueError("PEPOs must be the same size.")

        pepo = self if inplace else self.copy()
        for coo in pepo.gen_site_coos():
            t1, t2 = pepo[coo], other[coo]

            if set(t1.inds) != set(t2.inds):
                # Need to use bonds to match indices
                reindex_map = {}
                i, j = coo
                if i > 0:
                    pair = ((i - 1, j), (i, j))
                    reindex_map[other.bond(*pair)] = pepo.bond(*pair)
                if i < self.Lx - 1:
                    pair = ((i, j), (i + 1, j))
                    reindex_map[other.bond(*pair)] = pepo.bond(*pair)
                if j > 0:
                    pair = ((i, j - 1), (i, j))
                    reindex_map[other.bond(*pair)] = pepo.bond(*pair)
                if j < self.Ly - 1:
                    pair = ((i, j), (i, j + 1))
                    reindex_map[other.bond(*pair)] = pepo.bond(*pair)

                t2 = t2.reindex(reindex_map)

            sum_inds = (pepo.upper_ind(*coo), pepo.lower_ind(*coo))
            t1.direct_product_(t2, sum_inds=sum_inds)

        return pepo

    add_PEPO_ = functools.partialmethod(add_PEPO, inplace=True)

    def __add__(self, other):
        """PEPO addition.
        """
        return self.add_PEPO(other, inplace=False)

    def __iadd__(self, other):
        """In-place PEPO addition.
        """
        return self.add_PEPO(other, inplace=True)

    def show(self):
        """Print a unicode schematic of this PEPO and its bond dimensions.
        """
        show_2d(self, show_lower=True, show_upper=True)


def show_2d(tn_2d, show_lower=False, show_upper=False):
    """Base function for printing a unicode schematic of flat 2D TNs.
    """

    lb = '╱' if show_lower else ' '
    ub = '╱' if show_upper else ' '

    line0 = ' ' + (f' {ub}{{:^3}}' * (tn_2d.Ly - 1)) + f' {ub}'
    bszs = [tn_2d.bond_size((0, j), (0, j + 1)) for j in range(tn_2d.Ly - 1)]

    lines = [line0.format(*bszs)]

    for i in range(tn_2d.Lx - 1):
        lines.append(' ●' + ('━━━━●' * (tn_2d.Ly - 1)))

        # vertical bonds
        lines.append(f'{lb}┃{{:<3}}' * tn_2d.Ly)
        bszs = [tn_2d.bond_size((i, j), (i + 1, j)) for j in range(tn_2d.Ly)]
        lines[-1] = lines[-1].format(*bszs)

        # horizontal bonds bottom
        lines.append(' ┃' + (f'{ub}{{:^3}}┃' * (tn_2d.Ly - 1)) + f'{ub}')
        bszs = [tn_2d.bond_size((i + 1, j), (i + 1, j + 1))
                for j in range(tn_2d.Ly - 1)]
        lines[-1] = lines[-1].format(*bszs)

    lines.append(' ●' + ('━━━━●' * (tn_2d.Ly - 1)))
    lines.append(f'{lb}    ' * tn_2d.Ly)

    print_multi_line(*lines)


def calc_plaquette_sizes(coo_groups, autogroup=True):
    """Find a sequence of plaquette blocksizes that will cover all the terms
    (coordinate pairs) in ``pairs``.

    Parameters
    ----------
    coo_groups : sequence of tuple[tuple[int]] or tuple[int]
        The sequence of 2D coordinates pairs describing terms. Each should
        either be a single 2D coordinate or a sequence of 2D coordinates.
    autogroup : bool, optional
        Whether to return the minimal sequence of blocksizes that will cover
        all terms or merge them into a single ``((x_bsz, y_bsz),)``.

    Return
    ------
    bszs : tuple[tuple[int]]
        Pairs of blocksizes.

    Examples
    --------

    Some nearest neighbour interactions:

        >>> H2 = {None: qu.ham_heis(2)}
        >>> ham = qtn.LocalHam2D(10, 10, H2)
        >>> calc_plaquette_sizes(ham.terms.keys())
        ((1, 2), (2, 1))

        >>> calc_plaquette_sizes(ham.terms.keys(), autogroup=False)
        ((2, 2),)

    If we add any next nearest neighbour interaction then we are going to
    need the (2, 2) blocksize in any case:

        >>> H2[(1, 1), (2, 2)] = 0.5 * qu.ham_heis(2)
        >>> ham = qtn.LocalHam2D(10, 10, H2)
        >>> calc_plaquette_sizes(ham.terms.keys())
        ((2, 2),)

    If we add longer range interactions (non-diagonal next nearest) we again
    can benefit from multiple plaquette blocksizes:

        >>> H2[(1, 1), (1, 3)] = 0.25 * qu.ham_heis(2)
        >>> H2[(1, 1), (3, 1)] = 0.25 * qu.ham_heis(2)
        >>> ham = qtn.LocalHam2D(10, 10, H2)
        >>> calc_plaquette_sizes(ham.terms.keys())
        ((1, 3), (2, 2), (3, 1))

    Or choose the plaquette blocksize that covers all terms:

        >>> calc_plaquette_sizes(ham.terms.keys(), autogroup=False)
        ((3, 3),)

    """
    # get the rectangular size of each coordinate pair
    #     e.g. ((1, 1), (2, 1)) -> (2, 1)
    #          ((4, 5), (6, 7)) -> (3, 3) etc.
    bszs = set()
    for coos in coo_groups:
        if is_lone_coo(coos):
            bszs.add((1, 1))
            continue
        xs, ys = zip(*coos)
        xsz = max(xs) - min(xs) + 1
        ysz = max(ys) - min(ys) + 1
        bszs.add((xsz, ysz))

    # remove block size pairs that can be contained in another block pair size
    #     e.g. {(1, 2), (2, 1), (2, 2)} -> ((2, 2),)
    bszs = tuple(sorted(
        b for b in bszs
        if not any(
            (b[0] <= b2[0]) and (b[1] <= b2[1])
            for b2 in bszs - {b}
        )
    ))

    # return each plaquette size separately
    if autogroup:
        return bszs

    # else choose a single blocksize that will cover all terms
    #     e.g. ((1, 2), (3, 2)) -> ((3, 2),)
    #          ((1, 2), (2, 1)) -> ((2, 2),)
    return (tuple(map(max, zip(*bszs))),)


def plaquette_to_sites(p):
    """Turn a plaquette ``((i0, j0), (di, dj))`` into the sites it contains.

    Examples
    --------

        >>> plaquette_to_sites([(3, 4), (2, 2)])
        ((3, 4), (3, 5), (4, 4), (4, 5))
    """
    (i0, j0), (di, dj) = p
    return tuple((i, j)
                 for i in range(i0, i0 + di)
                 for j in range(j0, j0 + dj))


def calc_plaquette_map(plaquettes):
    """Generate a dictionary of all the coordinate pairs in ``plaquettes``
    mapped to the 'best' (smallest) rectangular plaquette that contains them.

    Examples
    --------

    Consider 4 sites, with one 2x2 plaquette and two vertical (2x1)
    and horizontal (1x2) plaquettes each:

        >>> plaquettes = [
        ...     # 2x2 plaquette covering all sites
        ...     ((0, 0), (2, 2)),
        ...     # horizontal plaquettes
        ...     ((0, 0), (1, 2)),
        ...     ((1, 0), (1, 2)),
        ...     # vertical plaquettes
        ...     ((0, 0), (2, 1)),
        ...     ((0, 1), (2, 1)),
        ... ]

        >>> calc_plaquette_map(plaquettes)
        {((0, 0), (0, 1)): ((0, 0), (1, 2)),
         ((0, 0), (1, 0)): ((0, 0), (2, 1)),
         ((0, 0), (1, 1)): ((0, 0), (2, 2)),
         ((0, 1), (1, 0)): ((0, 0), (2, 2)),
         ((0, 1), (1, 1)): ((0, 1), (2, 1)),
         ((1, 0), (1, 1)): ((1, 0), (1, 2))}

    Now every of the size coordinate pairs is mapped to one of the plaquettes,
    but to the smallest one that contains it. So the 2x2 plaquette (specified
    by ``((0, 0), (2, 2))``) would only used for diagonal terms here.
    """
    # sort in descending total plaquette size
    plqs = sorted(plaquettes, key=lambda p: (-p[1][0] * p[1][1], p))

    mapping = dict()
    for p in plqs:
        sites = plaquette_to_sites(p)
        for site in sites:
            mapping[site] = p
        # this will generate all coordinate pairs with ij_a < ij_b
        for ij_a, ij_b in combinations(sites, 2):
            mapping[ij_a, ij_b] = p

    return mapping


def gen_long_range_path(ij_a, ij_b, sequence=None):
    """Generate a string of coordinates, in order, from ``ij_a`` to ``ij_b``.

    Parameters
    ----------
    ij_a : (int, int)
        Coordinate of site 'a'.
    ij_b : (int, int)
        Coordinate of site 'b'.
    sequence : None, iterable of {'v', 'h'}, or 'random', optional
        What order to cycle through and try and perform moves in, 'v', 'h'
        standing for move vertically and horizontally respectively. The default
        is ``('v', 'h')``.

    Returns
    -------
    generator[tuple[int]]
        The path, each element is a single coordinate.
    """
    ia, ja = ij_a
    ib, jb = ij_b
    di = ib - ia
    dj = jb - ja

    # nearest neighbour
    if abs(di) + abs(dj) == 1:
        yield ij_a
        yield ij_b
        return

    if sequence is None:
        poss_moves = cycle(('v', 'h'))
    elif sequence == 'random':
        poss_moves = (random.choice('vh') for _ in count())
    else:
        poss_moves = cycle(sequence)

    yield ij_a

    for move in poss_moves:
        if abs(di) + abs(dj) == 1:
            yield ij_b
            return

        if (move == 'v') and (di != 0):
            # move a vertically
            istep = min(max(di, -1), +1)
            new_ij_a = (ia + istep, ja)
            yield new_ij_a
            ij_a = new_ij_a
            ia += istep
            di -= istep
        elif (move == 'h') and (dj != 0):
            # move a horizontally
            jstep = min(max(dj, -1), +1)
            new_ij_a = (ia, ja + jstep)
            yield new_ij_a
            ij_a = new_ij_a
            ja += jstep
            dj -= jstep


def gen_long_range_swap_path(ij_a, ij_b, sequence=None):
    """Generate the coordinates or a series of swaps that would bring ``ij_a``
    and ``ij_b`` together.

    Parameters
    ----------
    ij_a : (int, int)
        Coordinate of site 'a'.
    ij_b : (int, int)
        Coordinate of site 'b'.
    sequence : None, it of {'av', 'bv', 'ah', 'bh'}, or 'random', optional
        What order to cycle through and try and perform moves in, 'av', 'bv',
        'ah', 'bh' standing for move 'a' vertically, 'b' vertically, 'a'
        horizontally', and 'b' horizontally respectively. The default is
        ``('av', 'bv', 'ah', 'bh')``.

    Returns
    -------
    generator[tuple[tuple[int]]]
        The path, each element is two coordinates to swap.
    """
    ia, ja = ij_a
    ib, jb = ij_b
    di = ib - ia
    dj = jb - ja

    # nearest neighbour
    if abs(di) + abs(dj) == 1:
        yield (ij_a, ij_b)
        return

    if sequence is None:
        poss_moves = cycle(('av', 'bv', 'ah', 'bh'))
    elif sequence == 'random':
        poss_moves = (random.choice(('av', 'bv', 'ah', 'bh')) for _ in count())
    else:
        poss_moves = cycle(sequence)

    for move in poss_moves:
        if (move == 'av') and (di != 0):
            # move a vertically
            istep = min(max(di, -1), +1)
            new_ij_a = (ia + istep, ja)
            yield (ij_a, new_ij_a)
            ij_a = new_ij_a
            ia += istep
            di -= istep

        elif (move == 'bv') and (di != 0):
            # move b vertically
            istep = min(max(di, -1), +1)
            new_ij_b = (ib - istep, jb)
            # need to make sure final gate is applied correct way
            if new_ij_b == ij_a:
                yield (ij_a, ij_b)
            else:
                yield (ij_b, new_ij_b)
            ij_b = new_ij_b
            ib -= istep
            di -= istep

        elif (move == 'ah') and (dj != 0):
            # move a horizontally
            jstep = min(max(dj, -1), +1)
            new_ij_a = (ia, ja + jstep)
            yield (ij_a, new_ij_a)
            ij_a = new_ij_a
            ja += jstep
            dj -= jstep

        elif (move == 'bh') and (dj != 0):
            # move b horizontally
            jstep = min(max(dj, -1), +1)
            new_ij_b = (ib, jb - jstep)
            # need to make sure final gate is applied correct way
            if new_ij_b == ij_a:
                yield (ij_a, ij_b)
            else:
                yield (ij_b, new_ij_b)
            ij_b = new_ij_b
            jb -= jstep
            dj -= jstep

        if di == dj == 0:
            return


def swap_path_to_long_range_path(swap_path, ij_a):
    """Generates the ordered long-range path - a sequence of coordinates - from
    a (long-range) swap path - a sequence of coordinate pairs.
    """
    sites = set(chain(*swap_path))
    return sorted(sites, key=lambda ij_b: manhattan_distance(ij_a, ij_b))


@functools.lru_cache(8)
def get_swap(dp, dtype, backend):
    SWAP = swap(dp, dtype=dtype)
    return do('array', SWAP, like=backend)<|MERGE_RESOLUTION|>--- conflicted
+++ resolved
@@ -1971,45 +1971,8 @@
         if envs is None:
             envs = {}
 
-<<<<<<< HEAD
-        row_envs['below', 0] = TensorNetwork([])
-        row_envs['above', self.Lx - 1] = TensorNetwork([])
-
-        if self.Lx == 1:
-            return row_envs
-        # upwards pass
-        first_row = self.row_tag(0)
-        env_bottom = self.copy()
-        if dense:
-            env_bottom ^= first_row
-
-        row_envs['below', 1] = env_bottom.select(first_row)
-        for i in range(2, env_bottom.Lx):
-            if dense:
-                env_bottom ^= (self.row_tag(i - 2), self.row_tag(i - 1))
-            else:
-                env_bottom.contract_boundary_from_bottom_(
-                    (i - 2, i - 1), **contract_boundary_opts)
-            row_envs['below', i] = env_bottom.select(first_row)
-
-        # downwards pass
-        last_row = self.row_tag(self.Lx - 1)
-        env_top = self.copy()
-        if dense:
-            env_top ^= last_row
-
-        row_envs['above', self.Lx - 2] = env_top.select(last_row)
-        for i in range(env_top.Lx - 3, -1, -1):
-            if dense:
-                env_top ^= (self.row_tag(i + 1), self.row_tag(i + 2))
-            else:
-                env_top.contract_boundary_from_top_(
-                    (i + 1, i + 2), **contract_boundary_opts)
-            row_envs['above', i] = env_top.select(last_row)
-=======
         self.compute_top_environments(envs=envs, **contract_boundary_opts)
         self.compute_bottom_environments(envs=envs, **contract_boundary_opts)
->>>>>>> f38c6bfe
 
         return envs
 
@@ -2116,48 +2079,10 @@
         if envs is None:
             envs = {}
 
-<<<<<<< HEAD
-        # rightwards pass
-        col_envs['left', 0] = TensorNetwork([])
-        col_envs['right', self.Ly - 1] = TensorNetwork([])
-        if self.Ly == 1:
-            return col_envs
-        first_column = self.col_tag(0)
-        env_right = self.copy()
-        if dense:
-            env_right ^= first_column
-
-        col_envs['left', 1] = env_right.select(first_column)
-        for j in range(2, env_right.Ly):
-            if dense:
-                env_right ^= (self.col_tag(j - 2), self.col_tag(j - 1))
-            else:
-                env_right.contract_boundary_from_left_(
-                    (j - 2, j - 1), **contract_boundary_opts)
-            col_envs['left', j] = env_right.select(first_column)
-
-        # leftwards pass
-        last_column = self.col_tag(self.Ly - 1)
-        env_left = self.copy()
-        if dense:
-            env_left ^= last_column
-
-        col_envs['right', self.Ly - 2] = env_left.select(last_column)
-        for j in range(self.Ly - 3, -1, -1):
-            if dense:
-                env_left ^= (self.col_tag(j + 1), self.col_tag(j + 2))
-            else:
-                env_left.contract_boundary_from_right_(
-                    (j + 1, j + 2), **contract_boundary_opts)
-            col_envs['right', j] = env_left.select(last_column)
-
-        return col_envs
-=======
         self.compute_left_environments(envs=envs, **contract_boundary_opts)
         self.compute_right_environments(envs=envs, **contract_boundary_opts)
 
         return envs
->>>>>>> f38c6bfe
 
     def _compute_plaquette_environments_row_first(
         self,
